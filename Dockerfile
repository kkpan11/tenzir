--- conflicted
+++ resolved
@@ -97,11 +97,8 @@
       libgrpc++1.51 \
       libhttp-parser2.9 \
       libpcap0.8 \
-<<<<<<< HEAD
+      libprotobuf32 \
       librabbitmq4 \
-=======
-      libprotobuf32 \
->>>>>>> 6af17d58
       librdkafka++1 \
       libre2-9 \
       libspdlog1.10 \
