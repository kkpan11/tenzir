# ----------------------------------------------------------------------------
#                                   libvast
# ----------------------------------------------------------------------------

configure_file(${CMAKE_CURRENT_SOURCE_DIR}/vast/config.hpp.in
               ${CMAKE_CURRENT_BINARY_DIR}/vast/config.hpp)

# Some CMake generators (e.g., XCode) require header files in
# addition to the sources.
file(GLOB_RECURSE libvast_headers "${CMAKE_CURRENT_SOURCE_DIR}/vast/*.hpp")

set(libvast_sources
  src/address.cpp
  src/attribute.cpp
  src/banner.cpp
  src/base.cpp
  src/bitmap.cpp
  src/chunk.cpp
  src/column_index.cpp
  src/column_major_matrix_table_slice_builder.cpp
  src/command.cpp
  src/compression.cpp
  src/concept/hashable/crc.cpp
  src/concept/hashable/xxhash.cpp
  src/data.cpp
  src/default_table_slice.cpp
  src/default_table_slice_builder.cpp
  src/defaults.cpp
  src/detail/add_error_categories.cpp
  src/detail/add_message_types.cpp
  src/detail/adjust_resource_consumption.cpp
  src/detail/compressedbuf.cpp
  src/detail/fdinbuf.cpp
  src/detail/fdistream.cpp
  src/detail/fdostream.cpp
  src/detail/fdoutbuf.cpp
  src/detail/fill_status_map.cpp
  src/detail/line_range.cpp
  src/detail/make_io_stream.cpp
  src/detail/mmapbuf.cpp
  src/detail/posix.cpp
  src/detail/string.cpp
  src/detail/system.cpp
  src/detail/terminal.cpp
  src/die.cpp
  src/error.cpp
  src/event.cpp
  src/ewah_bitmap.cpp
  src/expression.cpp
  src/expression_visitors.cpp
  src/filesystem.cpp
  src/format/bgpdump.cpp
  src/format/bro.cpp
  src/format/csv.cpp
  src/format/mrt.cpp
  src/format/reader.cpp
  src/format/test.cpp
  src/format/writer.cpp
  src/http.cpp
  src/ids.cpp
  src/json.cpp
  src/meta_index.cpp
  src/null_bitmap.cpp
  src/operator.cpp
  src/pattern.cpp
  src/port.cpp
  src/row_major_matrix_table_slice_builder.cpp
  src/schema.cpp
  src/segment.cpp
  src/segment_builder.cpp
  src/segment_store.cpp
  src/store.cpp
  src/subnet.cpp
  src/subset.cpp
  src/synopsis.cpp
  src/system/accountant.cpp
  src/system/application.cpp
  src/system/archive.cpp
  src/system/configuration.cpp
  src/system/connect_to_node.cpp
  src/system/consensus.cpp
  src/system/default_application.cpp
  src/system/exporter.cpp
  src/system/importer.cpp
  src/system/index.cpp
  src/system/indexer.cpp
  src/system/indexer_manager.cpp
  src/system/indexer_stage_driver.cpp
  src/system/node.cpp
  src/system/partition.cpp
  src/system/profiler.cpp
  src/system/remote_command.cpp
  src/system/signal_monitor.cpp
  src/system/simple_store.cpp
  src/system/sink_command.cpp
  src/system/source_command.cpp
  src/system/spawn_archive.cpp
  src/system/spawn_arguments.cpp
  src/system/spawn_exporter.cpp
  src/system/spawn_importer.cpp
  src/system/spawn_index.cpp
  src/system/spawn_metastore.cpp
  src/system/spawn_node.cpp
  src/system/spawn_or_connect_to_node.cpp
  src/system/spawn_profiler.cpp
  src/system/spawn_sink.cpp
  src/system/spawn_source.cpp
  src/system/start_command.cpp
  src/system/task.cpp
  src/system/tracker.cpp
  src/table_index.cpp
  src/table_slice.cpp
  src/table_slice_builder.cpp
  src/time.cpp
  src/timestamp_synopsis.cpp
  src/to_events.cpp
  src/type.cpp
  src/uuid.cpp
  src/value.cpp
  src/value_index.cpp
  src/view.cpp
  src/wah_bitmap.cpp
)

if (PCAP_FOUND)
  set(libvast_sources ${libvast_sources}
    src/system/pcap_reader_command.cpp
    src/system/pcap_writer_command.cpp
    src/format/pcap.cpp
  )
endif ()

add_library(libvast SHARED ${libvast_sources} ${libvast_headers})
set_target_properties(libvast
  PROPERTIES
  SOVERSION ${VERSION_MAJOR}
  VERSION ${VERSION_MAJOR}.${VERSION_MINOR}
  OUTPUT_NAME vast)

target_include_directories(libvast PUBLIC
  $<BUILD_INTERFACE:${CMAKE_CURRENT_BINARY_DIR}>
  $<BUILD_INTERFACE:${CMAKE_CURRENT_SOURCE_DIR}>
  $<BUILD_INTERFACE:${PROJECT_SOURCE_DIR}/aux/date/include>
  $<INSTALL_INTERFACE:${CMAKE_INSTALL_INCLUDEDIR}>
)
target_include_directories(libvast PRIVATE "${PROJECT_SOURCE_DIR}/aux")
target_link_libraries(libvast PUBLIC caf::core caf::io)
if (VAST_USE_OPENSSL)
  target_link_libraries(libvast PUBLIC caf::openssl)
endif ()

if (VAST_ENABLE_ASSERTIONS)
  target_include_directories(libvast PUBLIC ${Backtrace_INCLUDE_DIRECTORIES})
  target_link_libraries(libvast PUBLIC ${Backtrace_LIBRARIES})
endif ()

if (SNAPPY_FOUND)
  target_link_libraries(libvast PRIVATE snappy::snappy)
endif ()

if (PCAP_FOUND)
  target_link_libraries(libvast PRIVATE pcap::pcap)
endif ()

# Always link with -lprofile if we have Gperftools.
if (GPERFTOOLS_FOUND)
  target_link_libraries(libvast PUBLIC gperftools::profiler)
endif ()

# Only link against tcmalloc if requested.
if (GPERFTOOLS_FOUND AND VAST_USE_PERFTOOLS_HEAP_PROFILER)
  target_link_libraries(libvast PUBLIC gperftools::tcmalloc)
endif ()

# Install libvast in PREFIX/lib and headers in PREFIX/include/vast.
install(TARGETS libvast
  EXPORT VASTTargets
  DESTINATION lib
)
install(DIRECTORY vast/
        DESTINATION include/vast FILES_MATCHING PATTERN "*.hpp")

# Install generated config header.
install(DIRECTORY "${CMAKE_CURRENT_BINARY_DIR}/vast/"
        DESTINATION include/vast FILES_MATCHING PATTERN "*.hpp")

# ----------------------------------------------------------------------------
#                                 unit tests
# ----------------------------------------------------------------------------

set(tests
  test/address.cpp
  test/binner.cpp
  test/bitmap.cpp
  test/bitmap_index.cpp
  test/bits.cpp
  test/bitvector.cpp
  test/byte.cpp
  test/cache.cpp
  test/chunk.cpp
  test/coder.cpp
  test/column_index.cpp
  test/command.cpp
  test/compressedbuf.cpp
  test/data.cpp
<<<<<<< HEAD
  test/detail/column_iterator.cpp
=======
  test/default_table_slice.cpp
  test/detail/algorithms.cpp
>>>>>>> 9e3026f0
  test/detail/flat_lru_cache.cpp
  test/detail/operators.cpp
  test/detail/set_operations.cpp
  test/endpoint.cpp
  test/error.cpp
  test/event.cpp
  test/expression.cpp
  test/expression_evaluation.cpp
  test/expression_parseable.cpp
  test/filesystem.cpp
  test/format/bro.cpp
  test/format/mrt.cpp
  test/format/writer.cpp
  test/hash.cpp
  test/http.cpp
  test/ids.cpp
  test/iterator.cpp
  test/json.cpp
  test/meta_index.cpp
  test/mmapbuf.cpp
  test/offset.cpp
  test/parse_data.cpp
  test/parseable.cpp
  test/pattern.cpp
  test/port.cpp
  test/printable.cpp
  test/range_map.cpp
  test/save_load.cpp
  test/schema.cpp
  test/scope_linked.cpp
  test/segment.cpp
  test/segment_store.cpp
  test/serialization.cpp
  test/span.cpp
  test/stack.cpp
  test/string.cpp
  test/subnet.cpp
  test/synopsis.cpp
  test/system/archive.cpp
  test/system/consensus.cpp
  test/system/datagram_source.cpp
  test/system/exporter.cpp
  test/system/importer.cpp
  test/system/index.cpp
  test/system/indexer.cpp
  test/system/indexer_stage_driver.cpp
  test/system/key_value_store.cpp
  test/system/partition.cpp
  test/system/queries.cpp
  test/system/replicated_store.cpp
  test/system/simple_store.cpp
  test/system/sink.cpp
  test/system/source.cpp
  test/system/task.cpp
  test/table_index.cpp
  test/table_slice.cpp
  test/time.cpp
  test/type.cpp
  test/uuid.cpp
  test/value.cpp
  test/value_index.cpp
  test/vector_map.cpp
  test/vector_set.cpp
  test/view.cpp
  test/word.cpp
)

if (PCAP_FOUND)
  set(tests ${tests} test/format/pcap.cpp)
endif ()

#
# Generate CMake tests
#

if (NOT NO_UNIT_TESTS)
  # Add vast-test executable.
  add_executable(vast-test ${tests})
  target_link_libraries(vast-test libvast libvast_test ${CMAKE_THREAD_LIBS_INIT})
  # Helper macro to construct a CMake test from a VAST test suite.
  macro(make_test suite)
    string(REPLACE " " "_" test_name ${suite})
    set(vast_test ${EXECUTABLE_OUTPUT_PATH}/vast-test)
    add_test(${test_name} ${vast_test} -v 3 -r 600 -s "^${suite}$" ${ARGN})
  endmacro()
  # Find all test suites.
  foreach(test ${tests})
    file(STRINGS ${test} contents)
    foreach(line ${contents})
      if ("${line}" MATCHES "SUITE")
        string(REGEX REPLACE "#define SUITE \(.*\)" "\\1" suite ${line})
        list(APPEND suites ${suite})
      endif()
    endforeach()
  endforeach()
  list(REMOVE_DUPLICATES suites)
  # Enable unit testing via CMake/CTest and add all test suites.
  enable_testing()
  foreach(suite ${suites})
    make_test("${suite}")
  endforeach ()
endif ()<|MERGE_RESOLUTION|>--- conflicted
+++ resolved
@@ -203,12 +203,8 @@
   test/command.cpp
   test/compressedbuf.cpp
   test/data.cpp
-<<<<<<< HEAD
+  test/detail/algorithms.cpp
   test/detail/column_iterator.cpp
-=======
-  test/default_table_slice.cpp
-  test/detail/algorithms.cpp
->>>>>>> 9e3026f0
   test/detail/flat_lru_cache.cpp
   test/detail/operators.cpp
   test/detail/set_operations.cpp
