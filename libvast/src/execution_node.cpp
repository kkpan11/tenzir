--- conflicted
+++ resolved
@@ -316,11 +316,8 @@
   caf::error abort;
 
   auto start(std::vector<caf::actor> previous) -> caf::result<void> {
-<<<<<<< HEAD
     auto time_starting_guard = make_timer_guard(time_scheduled, time_starting);
-=======
     VAST_DEBUG("{} received start request for `{}`", *self, op->to_string());
->>>>>>> e87c2dd7
     if (instance.has_value()) {
       return caf::make_error(ec::logic_error,
                              fmt::format("{} was already started", *self));
@@ -368,49 +365,30 @@
       });
     }
     // Instantiate the operator with its input type.
-<<<<<<< HEAD
     {
       auto time_scheduled_guard = make_timer_guard(time_running);
       auto output_generator = op->instantiate(make_input_adapter(), *ctrl);
       if (not output_generator) {
+        VAST_VERBOSE("{} could not instantiate operator: {}", *self,
+                     output_generator.error());
+        return add_context(output_generator.error(),
+                           "{} failed to instantiate operator", *self);
+      }
+      if (not std::holds_alternative<generator<Output>>(*output_generator)) {
         return caf::make_error(
-          ec::unspecified, fmt::format("{} failed to instantiate operator: {}",
-                                       *self, output_generator.error()));
-      }
-      if (not std::holds_alternative<generator<Output>>(*output_generator)) {
-        return caf::make_error(ec::logic_error,
-                               fmt::format("{} failed to instantiate operator",
-                                           *self));
+          ec::logic_error, fmt::format("{} expected {}, but got {}", *self,
+                                       operator_type_name<Output>(),
+                                       operator_type_name(*output_generator)));
       }
       instance.emplace();
       instance->gen = std::get<generator<Output>>(std::move(*output_generator));
+      VAST_TRACE("{} calls begin on instantiated operator", *self);
       instance->it = instance->gen.begin();
       if (abort) {
+        VAST_DEBUG("{} was aborted during begin: {}", *self, op->to_string(),
+                   abort);
         return abort;
       }
-=======
-    auto output_generator = op->instantiate(make_input_adapter(), *ctrl);
-    if (not output_generator) {
-      VAST_VERBOSE("{} could not instantiate operator: {}", *self,
-                   output_generator.error());
-      return add_context(output_generator.error(),
-                         "{} failed to instantiate operator", *self);
-    }
-    if (not std::holds_alternative<generator<Output>>(*output_generator)) {
-      return caf::make_error(
-        ec::logic_error, fmt::format("{} expected {}, but got {}", *self,
-                                     operator_type_name<Output>(),
-                                     operator_type_name(*output_generator)));
-    }
-    instance.emplace();
-    instance->gen = std::get<generator<Output>>(std::move(*output_generator));
-    VAST_TRACE("{} calls begin on instantiated operator", *self);
-    instance->it = instance->gen.begin();
-    if (abort) {
-      VAST_DEBUG("{} was aborted during begin: {}", *self, op->to_string(),
-                 abort);
-      return abort;
->>>>>>> e87c2dd7
     }
     if constexpr (std::is_same_v<Output, std::monostate>) {
       VAST_TRACE("{} is the sink and requests start from {}", *self,
@@ -421,24 +399,17 @@
                   std::move(previous))
         .then(
           [this, rp]() mutable {
-<<<<<<< HEAD
             auto time_starting_guard
               = make_timer_guard(time_scheduled, time_starting);
-            VAST_DEBUG("scheduling sink after successful startup");
-=======
-            VAST_TRACE("{} schedules run of sink after successful startup",
+            VAST_DEBUG("{} schedules run of sink after successful startup",
                        *self);
->>>>>>> e87c2dd7
             schedule_run();
             rp.deliver();
           },
           [this, rp](caf::error& error) mutable {
-<<<<<<< HEAD
             auto time_starting_guard
               = make_timer_guard(time_scheduled, time_starting);
-=======
             VAST_DEBUG("{} forwards error during startup: {}", *self, error);
->>>>>>> e87c2dd7
             rp.deliver(std::move(error));
           });
       return rp;
