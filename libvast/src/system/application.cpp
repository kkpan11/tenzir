//    _   _____   __________
//   | | / / _ | / __/_  __/     Visibility
//   | |/ / __ |_\ \  / /          Across
//   |___/_/ |_/___/ /_/       Space and Time
//
// SPDX-FileCopyrightText: (c) 2018 The VAST Contributors
// SPDX-License-Identifier: BSD-3-Clause

#include "vast/system/application.hpp"

#include "vast/command.hpp"
#include "vast/config.hpp"
#include "vast/detail/assert.hpp"
#include "vast/detail/process.hpp"
#include "vast/error.hpp"
#include "vast/plugin.hpp"
#include "vast/system/configuration.hpp"
#include "vast/system/count_command.hpp"
#include "vast/system/explore_command.hpp"
#include "vast/system/import_command.hpp"
#include "vast/system/infer_command.hpp"
#include "vast/system/pivot_command.hpp"
#include "vast/system/remote_command.hpp"
#include "vast/system/start_command.hpp"
#include "vast/system/stop_command.hpp"
#include "vast/system/version_command.hpp"
#include "vast/system/writer_command.hpp"

namespace vast::system {

namespace {

command::opts_builder add_index_opts(command::opts_builder ob) {
  return std::move(ob)
    .add<int64_t>("max-partition-size", "maximum number of events in a "
                                        "partition")
    .add<duration>("active-partition-timeout",
                   "timespan after which an active partition is "
                   "forcibly flushed")
    .add<int64_t>("max-resident-partitions", "maximum number of in-memory "
                                             "partitions")
    .add<int64_t>("max-taste-partitions", "maximum number of immediately "
                                          "scheduled partitions")
    .add<int64_t>("max-queries,q", "maximum number of "
                                   "concurrent queries");
}

<<<<<<< HEAD
=======
command::opts_builder add_archive_opts(command::opts_builder ob) {
  return std::move(ob)
    .add<int64_t>("segments,s", "number of cached segments")
    .add<int64_t>("max-segment-size,m", "maximum segment size in MB");
}

>>>>>>> 4fcc7722
auto make_count_command() {
  return std::make_unique<command>(
    "count", "count hits for a query without exporting data",
    opts("?vast.count")
      .add<bool>("disable-taxonomies", "don't substitute taxonomy identifiers")
      .add<bool>("estimate,e", "estimate an upper bound by "
                               "skipping candidate checks"));
}

auto make_explore_command() {
  return std::make_unique<command>(
    "explore", "explore context around query results",
    opts("?vast.explore")
      .add<std::string>("format", "output format (default: JSON)")
      .add<std::string>("after,A", "include all records up to this much"
                                   " time after each result")
      .add<std::string>("before,B", "include all records up to this much"
                                    " time before each result")
      .add<std::string>("by", "perform an equijoin on the given field")
      .add<int64_t>("max-events,n", "maximum number of results")
      .add<int64_t>("max-events-query", "maximum results for initial query")
      .add<int64_t>("max-events-context", "maximum results per exploration"));
}

auto make_export_command() {
  auto export_ = std::make_unique<command>(
    "export",
    "exports query results to STDOUT or file, expects a subcommand to select "
    "the format",
    opts("?vast.export")
      .add<bool>("continuous,c", "marks a query as continuous")
      .add<bool>("unified,u", "marks a query as unified")
      .add<bool>("disable-taxonomies", "don't substitute taxonomy identifiers")
      .add<bool>("low-priority", "respond to other queries first")
      .add<std::string>("timeout", "timeout to stop the export after")
      // We don't expose the `preserve-ids` option to the user because it
      // doesnt' affect the formatted output.
      //.add<bool>("preserve-ids", "don't substitute taxonomy identifiers")
      .add<int64_t>("max-events,n", "maximum number of results")
      .add<std::string>("read,r", "path for reading the query")
      .add<std::string>("write,w", "path to write events to")
      .add<bool>("uds,d", "treat -w as UNIX domain socket to connect to"));
  export_->add_subcommand("zeek", "exports query results in Zeek format",
                          opts("?vast.export.zeek")
                            .add<bool>("disable-timestamp-tags",
                                       "whether the output should contain "
                                       "#open/#close tags"));
  export_->add_subcommand("csv", "exports query results in CSV format",
                          opts("?vast.export.csv"));
  export_->add_subcommand("ascii", "exports query results in ASCII format",
                          opts("?vast.export.ascii"));
  export_->add_subcommand(
    "json", "exports query results in JSON format",
    opts("?vast.export.json")
      .add<bool>("flatten", "flatten nested objects into "
                            "the top-level")
      .add<bool>("numeric-durations", "render durations as numbers as opposed "
                                      "to human-readable strings with up to "
                                      "two decimal places")
      .add<bool>("omit-nulls", "omit null fields in JSON objects"));
  export_->add_subcommand("null",
                          "exports query without printing them (debug option)",
                          opts("?vast.export.null"));
  export_->add_subcommand("arrow",
                          "exports query results in Arrow format with separate "
                          "IPC streams for each schema, all concatenated "
                          "together",
                          opts("?vast.export.arrow"));

  for (const auto& plugin : plugins::get()) {
    if (const auto* writer = plugin.as<writer_plugin>()) {
      auto opts_category
        = fmt::format("?vast.export.{}", writer->writer_format());
      export_->add_subcommand(writer->writer_format(), writer->writer_help(),
                              writer->writer_options(opts(opts_category)));
    }
  }
  return export_;
}

auto make_infer_command() {
  return std::make_unique<command>(
    "infer", "infers the schema from data",
    opts("?vast.infer")
      .add<int64_t>("buffer,b", "maximum number of bytes to buffer")
      .add<std::string>("read,r", "path to the input data"));
}

auto make_kill_command() {
  return std::make_unique<command>("kill", "terminates a component",
                                   opts("?vast.kill"), false);
}

auto make_peer_command() {
  return std::make_unique<command>("peer", "peers with another node",
                                   opts("?vast.peer"), false);
}

auto make_pivot_command() {
  auto pivot = std::make_unique<command>(
    "pivot", "extracts related events of a given type",
    opts("?vast.pivot")
      .add<int64_t>("flush-interval,f", "flush to disk after this many packets "
                                        "(only with the PCAP plugin)")
      .add<bool>("disable-taxonomies", "don't substitute taxonomy identifiers")
      .add<std::string>("format", "output format "
                                  "(default: JSON)"));
  return pivot;
}

auto make_send_command() {
  return std::make_unique<command>(
    "send", "sends a message to a registered actor", opts("?vast.send"), false);
}

auto make_spawn_source_command() {
  auto spawn_source = std::make_unique<command>(
    "source", "creates a new source inside the node",
    opts("?vast.spawn.source")
      .add<std::string>("batch-encoding", "encoding type of table slices")
      .add<int64_t>("batch-size", "upper bound for the size of a table slice")
      .add<std::string>("batch-timeout", "timeout after which batched "
                                         "table slices are forwarded")
      .add<std::string>("listen,l", "the endpoint to listen on "
                                    "([host]:port/type)")
      .add<int64_t>("max-events,n", "the maximum number of events to import")
      .add<std::string>("read,r", "path to input where to read events from")
      .add<std::string>("read-timeout", "timeout for waiting for incoming data")
      .add<std::string>("schema,S", "alternate schema as string")
      .add<std::string>("schema-file,s", "path to alternate schema")
      .add<std::string>("type,t", "filter event type based on prefix matching")
      .add<bool>("uds,d", "treat -r as listening UNIX domain socket"));
  spawn_source->add_subcommand("arrow",
                               "creates a new Arrow IPC source inside the node",
                               opts("?vast.spawn.source.arrow"));
  spawn_source->add_subcommand(
    "csv", "creates a new CSV source inside the node",
    opts("?vast.spawn.source.csv")
      .add<std::string>("separator", "the single-character separator (default: "
                                     "',')"));
  spawn_source->add_subcommand(
    "json", "creates a new JSON source inside the node",
    opts("?vast.spawn.source.json")
      .add<std::string>("selector", "read the event type from the given field "
                                    "(specify as '<field>[:<prefix>]')"));
  spawn_source->add_subcommand("suricata",
                               "creates a new Suricata source inside the node",
                               opts("?vast.spawn.source.suricata"));
  spawn_source->add_subcommand("syslog",
                               "creates a new Syslog source inside the node",
                               opts("?vast.spawn.source.syslog"));
  spawn_source->add_subcommand(
    "test", "creates a new test source inside the node",
    opts("?vast.spawn.source.test").add<int64_t>("seed", "the PRNG seed"));
  spawn_source->add_subcommand("zeek",
                               "creates a new Zeek source inside the node",
                               opts("?vast.spawn.source.zeek"));
  for (const auto& plugin : plugins::get()) {
    if (const auto* reader = plugin.as<reader_plugin>()) {
      auto opts_category
        = fmt::format("?vast.spawn.source.{}", reader->reader_format());
      spawn_source->add_subcommand(reader->reader_format(),
                                   reader->reader_help(),
                                   reader->reader_options(opts(opts_category)));
    }
  }
  return spawn_source;
}

auto make_spawn_sink_command() {
  auto spawn_sink = std::make_unique<command>(
    "sink", "creates a new sink",
    opts("?vast.spawn.sink")
      .add<std::string>("write,w", "path to write events to")
      .add<bool>("uds,d", "treat -w as UNIX domain socket"),
    false);
  spawn_sink->add_subcommand("zeek", "creates a new Zeek sink",
                             opts("?vast.spawn.sink.zeek"));
  spawn_sink->add_subcommand("ascii", "creates a new ASCII sink",
                             opts("?vast.spawn.sink.ascii"));
  spawn_sink->add_subcommand("csv", "creates a new CSV sink",
                             opts("?vast.spawn.sink.csv"));
  spawn_sink->add_subcommand("json", "creates a new JSON sink",
                             opts("?vast.spawn.sink.json"));
  for (const auto& plugin : plugins::get()) {
    if (const auto* writer = plugin.as<writer_plugin>()) {
      auto opts_category
        = fmt::format("?vast.spawn.sink.{}", writer->writer_format());
      spawn_sink->add_subcommand(writer->writer_format(), writer->writer_help(),
                                 writer->writer_options(opts(opts_category)));
    }
  }
  return spawn_sink;
}

auto make_spawn_command() {
  auto spawn = std::make_unique<command>("spawn", "creates a new component",
                                         opts("?vast.spawn"));
  spawn->add_subcommand("accountant", "spawns the accountant",
                        opts("?vast.spawn.accountant"), false);
  spawn->add_subcommand(
    "explorer", "creates a new explorer",
    opts("?vast.spawn.explorer")
      .add<vast::duration>("after,A", "timebox after each result")
      .add<vast::duration>("before,B", "timebox before each result"),
    false);
  spawn->add_subcommand(
    "exporter", "creates a new exporter",
    opts("?vast.spawn.exporter")
      .add<bool>("continuous,c", "marks a query as continuous")
      .add<bool>("unified,u", "marks a query as unified")
      .add<int64_t>("events,e", "maximum number of results"),
    false);
  spawn->add_subcommand("importer", "creates a new importer",
                        opts("?vast.spawn.importer"), false);
  spawn->add_subcommand("index", "creates a new index",
                        add_index_opts(opts("?vast.spawn.index")), false);
  spawn->add_subcommand(make_spawn_source_command());
  spawn->add_subcommand(make_spawn_sink_command());
  return spawn;
}

auto make_status_command() {
  return std::make_unique<command>(
    "status",
    "shows properties of a server process by component; optional positional "
    "arguments allow for filtering by component name",
    opts("?vast.status")
      .add<bool>("detailed", "add more information to the output")
      .add<bool>("debug", "include extra debug information"));
}

auto make_start_command() {
  return std::make_unique<command>(
    "start", "starts a node",
    opts("?vast.start")
      .add<bool>("print-endpoint", "print the client endpoint on stdout")
      .add<caf::config_value::list>("commands", "an ordered list of commands "
                                                "to run inside the node after "
                                                "starting")
      .add<int64_t>("disk-budget-check-interval", "time between two disk size "
                                                  "scans")
      .add<std::string>("disk-budget-check-binary",
                        "binary to run to determine current disk usage")
      .add<std::string>("disk-budget-high", "high-water mark for disk budget")
      .add<std::string>("disk-budget-low", "low-water mark for disk budget")
      .add<int64_t>("disk-budget-step-size", "number of partitions to erase "
                                             "before re-checking size"));
}

auto make_stop_command() {
  return std::make_unique<command>("stop", "stops a node", opts("?vast.stop"));
}

auto make_version_command() {
  return std::make_unique<command>("version", "prints the software version",
                                   opts("?vast.version"));
}

auto make_command_factory() {
  // When updating this list, remember to update its counterpart in node.cpp as
  // well iff necessary
  // clang-format off
  auto result = command::factory{
    {"count", count_command},
    {"explore", explore_command},
    {"export ascii", make_writer_command("ascii")},
    {"export csv", make_writer_command("csv")},
    {"export json", make_writer_command("json")},
    {"export null", make_writer_command("null")},
    {"export arrow", make_writer_command("arrow")},
    {"export zeek", make_writer_command("zeek")},
    {"infer", infer_command},
    {"import csv", import_command},
    {"import json", import_command},
    {"import suricata", import_command},
    {"import syslog", import_command},
    {"import test", import_command},
    {"import zeek", import_command},
    {"import zeek-json", import_command},
    {"import arrow", import_command},
    {"kill", remote_command},
    {"peer", remote_command},
    {"pivot", pivot_command},
    {"send", remote_command},
    {"spawn accountant", remote_command},
    {"spawn eraser", remote_command},
    {"spawn exporter", remote_command},
    {"spawn explorer", remote_command},
    {"spawn importer", remote_command},
    {"spawn index", remote_command},
    {"spawn sink ascii", remote_command},
    {"spawn sink csv", remote_command},
    {"spawn sink json", remote_command},
    {"spawn sink zeek", remote_command},
    {"spawn source arrow", remote_command},
    {"spawn source csv", remote_command},
    {"spawn source json", remote_command},
    {"spawn source suricata", remote_command},
    {"spawn source syslog", remote_command},
    {"spawn source test", remote_command},
    {"spawn source zeek", remote_command},
    {"spawn source zeek-json", remote_command},
    {"start", start_command},
    {"status", remote_command},
    {"stop", stop_command},
    {"version", version_command},
  };
  // clang-format on
  for (auto& plugin : plugins::get()) {
    if (auto* reader = plugin.as<reader_plugin>()) {
      result.emplace(fmt::format("import {}", reader->reader_format()),
                     import_command);
      result.emplace(fmt::format("spawn source {}", reader->reader_format()),
                     remote_command);
    }
    if (auto* writer = plugin.as<writer_plugin>()) {
      result.emplace(fmt::format("export {}", writer->writer_format()),
                     make_writer_command(writer->writer_format()));
      result.emplace(fmt::format("spawn sink {}", writer->writer_format()),
                     remote_command);
    }
  }
  return result;
} // namespace

auto make_root_command(std::string_view path) {
  using namespace std::string_literals;
  // We're only interested in the application name, not in its path. For
  // example, argv[0] might contain "./build/release/bin/vast" and we are only
  // interested in "vast".
  path.remove_prefix(std::min(path.find_last_of('/') + 1, path.size()));
  const auto binary = detail::objectpath();
  auto module_desc
    = "list of directories to look for schema files ([/etc/vast/schema"s;
  if (binary) {
    const auto relative_module_dir
      = binary->parent_path().parent_path() / "share" / "vast" / "schema";
    module_desc += ", " + relative_module_dir.string();
  }
  module_desc += "])";
  auto ob
    = opts("?vast")
        .add<std::string>("config", "path to a configuration file")
        .add<bool>("bare-mode",
                   "disable user and system configuration, schema and plugin "
                   "directories lookup and static and dynamic plugin "
                   "autoloading (this may only be used on the command line)")
        .add<bool>("detach-components", "create dedicated threads for some "
                                        "components")
        .add<std::string>("console-verbosity", "output verbosity level on the "
                                               "console")
        .add<std::string>("console-format", "format string for logging to the "
                                            "console")
        .add<caf::config_value::list>("schema-dirs", module_desc.c_str())
        .add<std::string>("db-directory,d", "directory for persistent state")
        .add<std::string>("log-file", "log filename")
        .add<std::string>("client-log-file", "client log file (default: "
                                             "disabled)")
        .add<int64_t>("log-queue-size", "the queue size for the logger")
        .add<std::string>("endpoint,e", "node endpoint")
        .add<std::string>("node-id,i", "the unique ID of this node")
        .add<bool>("node,N", "spawn a node instead of connecting to one")
        .add<bool>("enable-metrics", "keep track of performance metrics")
        .add<caf::config_value::list>("plugin-dirs", "additional directories "
                                                     "to load plugins from")
        .add<caf::config_value::list>(
          "plugins", "plugins to load at startup; the special values 'bundled' "
                     "and 'all' enable autoloading of bundled and all plugins "
                     "respectively.")
        .add<std::string>("aging-frequency", "interval between two aging "
                                             "cycles")
        .add<std::string>("aging-query", "query for aging out obsolete data")
        .add<std::string>("store-backend", "store plugin to use for imported "
                                           "data")
        .add<std::string>("connection-timeout", "the timeout for connecting to "
                                                "a VAST server (default: 10s)");
  ob = add_index_opts(std::move(ob));
  auto root = std::make_unique<command>(path, "", std::move(ob));
  root->add_subcommand(make_count_command());
  root->add_subcommand(make_explore_command());
  root->add_subcommand(make_export_command());
  root->add_subcommand(make_import_command());
  root->add_subcommand(make_infer_command());
  root->add_subcommand(make_kill_command());
  root->add_subcommand(make_peer_command());
  root->add_subcommand(make_pivot_command());
  root->add_subcommand(make_send_command());
  root->add_subcommand(make_spawn_command());
  root->add_subcommand(make_start_command());
  root->add_subcommand(make_status_command());
  root->add_subcommand(make_stop_command());
  root->add_subcommand(make_version_command());
  return root;
}

} // namespace

std::unique_ptr<command> make_import_command() {
  auto import_ = std::make_unique<command>(
    "import", "imports data from STDIN or file",
    opts("?vast.import")
      .add<std::string>("batch-encoding", "encoding type of table slices")
      .add<int64_t>("batch-size", "upper bound for the size of a table slice")
      .add<std::string>("batch-timeout", "timeout after which batched "
                                         "table slices are forwarded")
      .add<bool>("blocking,b", "block until the IMPORTER forwarded all data")
      .add<std::string>("listen,l", "the endpoint to listen on "
                                    "([host]:port/type)")
      .add<int64_t>("max-events,n", "the maximum number of events to import")
      .add<std::string>("read,r", "path to input where to read events from")
      .add<std::string>("read-timeout", "timeout for waiting for incoming data")
      .add<std::string>("schema,S", "alternate schema as string")
      .add<std::string>("schema-file,s", "path to alternate schema")
      .add<std::string>("type,t", "filter event type based on prefix matching")
      .add<bool>("uds,d", "treat -r as listening UNIX domain socket"));
  import_->add_subcommand("zeek", "imports Zeek TSV logs from STDIN or file",
                          opts("?vast.import.zeek"));
  import_->add_subcommand("zeek-json",
                          "imports Zeek JSON logs from STDIN or file",
                          opts("?vast.import.zeek-json"));
  import_->add_subcommand(
    "csv", "imports CSV logs from STDIN or file",
    opts("?vast.import.csv")
      .add<std::string>("separator", "the single-character separator (default: "
                                     "',')"));
  import_->add_subcommand(
    "json", "imports JSON with schema",
    opts("?vast.import.json")
      .add<std::string>("selector", "read the event type from the given field "
                                    "(specify as '<field>[:<prefix>]')"));
  import_->add_subcommand("suricata", "imports suricata EVE JSON",
                          opts("?vast.import.suricata"));
  import_->add_subcommand("syslog", "imports syslog messages",
                          opts("?vast.import.syslog"));
  import_->add_subcommand("arrow", "import from an Arrow IPC stream",
                          opts("?vast.import.arrow"));
  import_->add_subcommand(
    "test", "imports random data for testing or benchmarking",
    opts("?vast.import.test").add<int64_t>("seed", "the PRNG seed"));
  for (const auto& plugin : plugins::get()) {
    if (const auto* reader = plugin.as<reader_plugin>()) {
      auto opts_category
        = fmt::format("?vast.import.{}", reader->reader_format());
      import_->add_subcommand(reader->reader_format(), reader->reader_help(),
                              reader->reader_options(opts(opts_category)));
    }
  }
  return import_;
}

std::pair<std::unique_ptr<command>, command::factory>
make_application(std::string_view path) {
  auto root = make_root_command(path);
  auto root_factory = make_command_factory();
  // Add additional commands from plugins.
  for (auto& plugin : plugins::get()) {
    if (auto* cp = plugin.as<command_plugin>()) {
      auto&& [cmd, cmd_factory] = cp->make_command();
      if (!cmd || cmd_factory.empty())
        continue;
      root->add_subcommand(std::move(cmd));
      root_factory.insert(std::make_move_iterator(cmd_factory.begin()),
                          std::make_move_iterator(cmd_factory.end()));
    }
  }
  return {std::move(root), std::move(root_factory)};
}

void render_error(const command& root, const caf::error& err,
                  std::ostream& os) {
  if (!err)
    // The user most likely killed the process via CTRL+C, print nothing.
    return;
  os << render(err) << '\n';
  if (err.category() == caf::type_id_v<vast::ec>) {
    auto x = static_cast<vast::ec>(err.code());
    switch (x) {
      default:
        break;
      case ec::invalid_subcommand:
      case ec::missing_subcommand:
      case ec::unrecognized_option: {
        auto ctx = err.context();
        if (ctx.match_element<std::string>(1)) {
          auto name = ctx.get_as<std::string>(1);
          if (auto cmd = resolve(root, name))
            helptext(*cmd, os);
        } else {
          VAST_ASSERT(!"User visible error contexts must consist of strings!");
        }
        break;
      }
    }
  }
}

command::opts_builder opts(std::string_view category) {
  return command::opts(category);
}

} // namespace vast::system<|MERGE_RESOLUTION|>--- conflicted
+++ resolved
@@ -45,15 +45,6 @@
                                    "concurrent queries");
 }
 
-<<<<<<< HEAD
-=======
-command::opts_builder add_archive_opts(command::opts_builder ob) {
-  return std::move(ob)
-    .add<int64_t>("segments,s", "number of cached segments")
-    .add<int64_t>("max-segment-size,m", "maximum segment size in MB");
-}
-
->>>>>>> 4fcc7722
 auto make_count_command() {
   return std::make_unique<command>(
     "count", "count hits for a query without exporting data",
