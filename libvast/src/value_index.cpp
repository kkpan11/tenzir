//    _   _____   __________
//   | | / / _ | / __/_  __/     Visibility
//   | |/ / __ |_\ \  / /          Across
//   |___/_/ |_/___/ /_/       Space and Time
//
// SPDX-FileCopyrightText: (c) 2016 The VAST Contributors
// SPDX-License-Identifier: BSD-3-Clause

#include "vast/value_index.hpp"

#include "vast/chunk.hpp"
<<<<<<< HEAD
#include "vast/legacy_type.hpp"
#include "vast/operator.hpp"
=======
#include "vast/detail/legacy_deserialize.hpp"
>>>>>>> 38fbb85d
#include "vast/value_index_factory.hpp"

#include <caf/binary_serializer.hpp>
#include <caf/deserializer.hpp>
#include <caf/sec.hpp>

namespace vast {

value_index::value_index(vast::type t, caf::settings opts)
  : type_{std::move(t)}, opts_{std::move(opts)} {
  // nop
}

value_index::~value_index() {
  // nop
}

caf::expected<void> value_index::append(data_view x) {
  return append(x, offset());
}

caf::expected<void> value_index::append(data_view x, id pos) {
  auto off = offset();
  if (pos < off)
    // Can only append at the end
    return caf::make_error(ec::unspecified, pos, '<', off);
  if (caf::holds_alternative<caf::none_t>(x)) {
    none_.append_bits(false, pos - none_.size());
    none_.append_bit(true);
    return caf::no_error;
  }
  // TODO: let append_impl return caf::error
  if (!append_impl(x, pos))
    return caf::make_error(ec::unspecified, "append_impl");
  mask_.append_bits(false, pos - mask_.size());
  mask_.append_bit(true);
  return caf::no_error;
}

caf::expected<ids>
value_index::lookup(relational_operator op, data_view x) const {
  // When x is nil, we can answer the query right here.
  if (caf::holds_alternative<caf::none_t>(x)) {
    if (!(op == relational_operator::equal
          || op == relational_operator::not_equal))
      return caf::make_error(ec::unsupported_operator, op);
    auto is_equal = op == relational_operator::equal;
    auto result = is_equal ? none_ : ~none_;
    if (result.size() < mask_.size())
      result.append_bits(!is_equal, mask_.size() - result.size());
    return result;
  }
  // If x is not nil, we dispatch to the concrete implementation.
  auto result = lookup_impl(op, x);
  if (!result)
    return result;
  // The result can only have mass (i.e., 1-bits) where actual IDs exist.
  *result &= mask_;
  // Because the value index implementations never see nil values, they need
  // to be handled here. If we have a predicate with a non-nil RHS and `!=` as
  // operator, then we need to add the nils to the result, because the
  // expression `nil != RHS` is true when RHS is not nil.
  auto is_negation = op == relational_operator::not_equal;
  if (is_negation)
    *result |= none_;
  // Finally, the concrete result may be too short, e.g., when the last values
  // have been nils. In this case we need to fill it up. For any operator other
  // than !=, the result of comparing with nil is undefined.
  if (result->size() < offset())
    result->append_bits(is_negation, offset() - result->size());
  return std::move(*result);
}

size_t value_index::memusage() const {
  return mask_.memusage() + none_.memusage() + memusage_impl();
}

value_index::size_type value_index::offset() const {
  return std::max(none_.size(), mask_.size());
}

const type& value_index::type() const {
  return type_;
}

const caf::settings& value_index::options() const {
  return opts_;
}

caf::error value_index::serialize(caf::serializer& sink) const {
  return sink(mask_, none_);
}

caf::error value_index::deserialize(caf::deserializer& source) {
  return source(mask_, none_);
}

bool value_index::deserialize(detail::legacy_deserializer& source) {
  return source(mask_, none_);
}

const ewah_bitmap& value_index::mask() const {
  return mask_;
}

const ewah_bitmap& value_index::none() const {
  return none_;
}

caf::error inspect(caf::serializer& sink, const value_index& x) {
  return x.serialize(sink);
}

caf::error inspect(caf::deserializer& source, value_index& x) {
  return x.deserialize(source);
}

bool inspect(detail::legacy_deserializer& source, value_index& x) {
  return x.deserialize(source);
}

caf::error inspect(caf::serializer& sink, const value_index_ptr& x) {
  auto lt = legacy_type{};
  if (x == nullptr)
    return sink(lt);
  lt = x->type().to_legacy_type();
  return caf::error::eval(
    [&] {
      return sink(lt, x->options());
    },
    [&] {
      return x->serialize(sink);
    });
}

caf::error inspect(caf::deserializer& source, value_index_ptr& x) {
  legacy_type lt;
  if (auto err = source(lt))
    return err;
  if (caf::holds_alternative<legacy_none_type>(lt)) {
    x = nullptr;
    return caf::none;
  }
  caf::settings opts;
  if (auto err = source(opts))
    return err;
  x = factory<value_index>::make(type::from_legacy_type(lt), std::move(opts));
  if (x == nullptr)
    return caf::make_error(ec::unspecified, "failed to construct value index");
  return x->deserialize(source);
}

bool inspect(detail::legacy_deserializer& source, value_index_ptr& x) {
  legacy_type t;
  if (!source(t))
    return false;
  if (caf::holds_alternative<legacy_none_type>(t)) {
    x = nullptr;
    return true;
  }
  caf::settings opts;
  if (!source(opts))
    return false;
  auto new_ptr = factory<value_index>::make(std::move(t), std::move(opts));
  if (!new_ptr || !new_ptr->deserialize(source))
    return false;
  std::swap(x, new_ptr);
  return true;
}

vast::chunk_ptr chunkify(const value_index_ptr& idx) {
  std::vector<char> buf;
  caf::binary_serializer sink{nullptr, buf};
  auto error = sink(idx);
  if (error)
    return nullptr;
  return chunk::make(std::move(buf));
}

} // namespace vast<|MERGE_RESOLUTION|>--- conflicted
+++ resolved
@@ -9,12 +9,8 @@
 #include "vast/value_index.hpp"
 
 #include "vast/chunk.hpp"
-<<<<<<< HEAD
+#include "vast/detail/legacy_deserialize.hpp"
 #include "vast/legacy_type.hpp"
-#include "vast/operator.hpp"
-=======
-#include "vast/detail/legacy_deserialize.hpp"
->>>>>>> 38fbb85d
 #include "vast/value_index_factory.hpp"
 
 #include <caf/binary_serializer.hpp>
@@ -178,7 +174,8 @@
   caf::settings opts;
   if (!source(opts))
     return false;
-  auto new_ptr = factory<value_index>::make(std::move(t), std::move(opts));
+  auto new_ptr
+    = factory<value_index>::make(type::from_legacy_type(t), std::move(opts));
   if (!new_ptr || !new_ptr->deserialize(source))
     return false;
   std::swap(x, new_ptr);
