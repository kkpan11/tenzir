{
  "name": "tenzir-plugins",
  "url": "git@github.com:tenzir/tenzir-plugins",
  "ref": "main",
<<<<<<< HEAD
  "rev": "1c9d29161ccd0fd3b41bebabf4cc994176b9ced1",
=======
  "rev": "5fa6490bcc48261204a19b88848e1473f7122b79",
>>>>>>> 7ce0b8e7
  "submodules": true,
  "shallow": true,
  "allRefs": true
}<|MERGE_RESOLUTION|>--- conflicted
+++ resolved
@@ -2,11 +2,7 @@
   "name": "tenzir-plugins",
   "url": "git@github.com:tenzir/tenzir-plugins",
   "ref": "main",
-<<<<<<< HEAD
-  "rev": "1c9d29161ccd0fd3b41bebabf4cc994176b9ced1",
-=======
-  "rev": "5fa6490bcc48261204a19b88848e1473f7122b79",
->>>>>>> 7ce0b8e7
+  "rev": "54c1f8853329b8de574d6d3e82b9b37861d19253",
   "submodules": true,
   "shallow": true,
   "allRefs": true
