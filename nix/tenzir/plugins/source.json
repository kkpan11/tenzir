{
  "name": "tenzir-plugins",
  "url": "git@github.com:tenzir/tenzir-plugins",
  "ref": "main",
<<<<<<< HEAD
  "rev": "00511273535b2a0f6c4e4ac42362bc049cc936e2",
=======
  "rev": "28bb3d8ec63353a1279e1ca4602943d3d1113a5d",
>>>>>>> b751806e
  "submodules": true,
  "shallow": true,
  "allRefs": true
}<|MERGE_RESOLUTION|>--- conflicted
+++ resolved
@@ -2,11 +2,7 @@
   "name": "tenzir-plugins",
   "url": "git@github.com:tenzir/tenzir-plugins",
   "ref": "main",
-<<<<<<< HEAD
-  "rev": "00511273535b2a0f6c4e4ac42362bc049cc936e2",
-=======
-  "rev": "28bb3d8ec63353a1279e1ca4602943d3d1113a5d",
->>>>>>> b751806e
+  "rev": "39b190369e3e92818e301123468bda7efa8e388e",
   "submodules": true,
   "shallow": true,
   "allRefs": true
