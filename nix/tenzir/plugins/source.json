--- conflicted
+++ resolved
@@ -2,11 +2,7 @@
   "name": "tenzir-plugins",
   "url": "git@github.com:tenzir/tenzir-plugins",
   "ref": "main",
-<<<<<<< HEAD
-  "rev": "c92daba2dfc77e2266e31a9c61f4a076457a4d2b",
-=======
-  "rev": "d70940b96c0e6cfaa7f9b94e3c2995d91fdfe8ce",
->>>>>>> affe2fa7
+  "rev": "cff0a955897503937defba5c0d043f4a90fa932d",
   "submodules": true,
   "shallow": true,
   "allRefs": true
