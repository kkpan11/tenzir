{
  "name": "tenzir-plugins",
  "url": "git@github.com:tenzir/tenzir-plugins",
  "ref": "main",
<<<<<<< HEAD
  "rev": "9eeacc49111b950a72fbe1fed479ca8b9d951e79",
=======
  "rev": "b3e3739c968b40590933b9c1970d188e53c69554",
>>>>>>> 4b9cdfd7
  "submodules": true,
  "shallow": true,
  "allRefs": true
}<|MERGE_RESOLUTION|>--- conflicted
+++ resolved
@@ -2,12 +2,7 @@
   "name": "tenzir-plugins",
   "url": "git@github.com:tenzir/tenzir-plugins",
   "ref": "main",
-<<<<<<< HEAD
-  "rev": "9eeacc49111b950a72fbe1fed479ca8b9d951e79",
-=======
   "rev": "b3e3739c968b40590933b9c1970d188e53c69554",
->>>>>>> 4b9cdfd7
   "submodules": true,
-  "shallow": true,
-  "allRefs": true
+  "shallow": true
 }