{
  "name": "tenzir-plugins",
  "url": "git@github.com:tenzir/tenzir-plugins",
  "ref": "main",
<<<<<<< HEAD
  "rev": "c324589408ab43f4fa3f6f0dd9e1f6892a2bf170",
=======
  "rev": "48d341d6bcc6e747cf6c4a7d3452b57987d1e11c",
>>>>>>> df8b2c99
  "submodules": true,
  "shallow": true,
  "allRefs": true
}<|MERGE_RESOLUTION|>--- conflicted
+++ resolved
@@ -2,11 +2,7 @@
   "name": "tenzir-plugins",
   "url": "git@github.com:tenzir/tenzir-plugins",
   "ref": "main",
-<<<<<<< HEAD
-  "rev": "c324589408ab43f4fa3f6f0dd9e1f6892a2bf170",
-=======
-  "rev": "48d341d6bcc6e747cf6c4a7d3452b57987d1e11c",
->>>>>>> df8b2c99
+  "rev": "375159ce7a8ed78bbb2a0410bc90702dbb254351",
   "submodules": true,
   "shallow": true,
   "allRefs": true
