--- conflicted
+++ resolved
@@ -2,11 +2,7 @@
   "name": "tenzir-plugins",
   "url": "git@github.com:tenzir/tenzir-plugins",
   "ref": "main",
-<<<<<<< HEAD
-  "rev": "082e4d5c91703818b51524c6d6b336a4d3754637",
-=======
-  "rev": "242490b97fdf578bf8ad85501507ff07b22458ba",
->>>>>>> aaaeffc2
+  "rev": "d752d6297eec1858d620cdea624fc4ddf7f44cd7",
   "submodules": true,
   "shallow": true,
   "allRefs": true
