--- conflicted
+++ resolved
@@ -2,11 +2,7 @@
   "name": "tenzir-plugins",
   "url": "git@github.com:tenzir/tenzir-plugins",
   "ref": "main",
-<<<<<<< HEAD
-  "rev": "c7534b341b940f76e4e69579f364e177f4b9456a",
-=======
-  "rev": "d1a659c7759e6e64866979cef52ea738fcb12796",
->>>>>>> 2c2e8c56
+  "rev": "13511eba8c2c5598e1f664045b8b24dc11c4588f",
   "submodules": true,
   "shallow": true,
   "allRefs": true
