//    _   _____   __________
//   | | / / _ | / __/_  __/     Visibility
//   | |/ / __ |_\ \  / /          Across
//   |___/_/ |_/___/ /_/       Space and Time
//
// SPDX-FileCopyrightText: (c) 2022 The VAST Contributors
// SPDX-License-Identifier: BSD-3-Clause

#include "sigma/parse.hpp"

#include <vast/data.hpp>
#include <vast/error.hpp>
#include <vast/pipeline.hpp>
#include <vast/plugin.hpp>

#include <caf/error.hpp>
#include <caf/expected.hpp>
#include <fmt/format.h>

namespace vast::plugins::sigma {

<<<<<<< HEAD
class plugin final : public virtual query_language_plugin {
  caf::error initialize([[maybe_unused]] const record& plugin_config,
                        [[maybe_unused]] const record& global_config) override {
=======
class plugin final : public virtual language_plugin {
  caf::error initialize(data) override {
>>>>>>> 67b08e23
    return caf::none;
  }

  [[nodiscard]] std::string name() const override {
    return "sigma";
  }

  [[nodiscard]] caf::expected<std::pair<expression, std::optional<pipeline>>>
  make_query(std::string_view query) const override {
    if (auto yaml = from_yaml(query)) {
      auto parsed = parse_rule(*yaml);
      if (parsed) {
        return std::pair{std::move(*parsed), std::optional<pipeline>{}};
      }
      return std::move(parsed.error());
    } else {
      return caf::make_error(ec::invalid_query,
                             fmt::format("not a Sigma rule: {}", yaml.error()));
    }
  }
};

} // namespace vast::plugins::sigma

VAST_REGISTER_PLUGIN(vast::plugins::sigma::plugin)<|MERGE_RESOLUTION|>--- conflicted
+++ resolved
@@ -19,14 +19,9 @@
 
 namespace vast::plugins::sigma {
 
-<<<<<<< HEAD
-class plugin final : public virtual query_language_plugin {
+class plugin final : public virtual language_plugin {
   caf::error initialize([[maybe_unused]] const record& plugin_config,
                         [[maybe_unused]] const record& global_config) override {
-=======
-class plugin final : public virtual language_plugin {
-  caf::error initialize(data) override {
->>>>>>> 67b08e23
     return caf::none;
   }
 
