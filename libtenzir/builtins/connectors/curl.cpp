--- conflicted
+++ resolved
@@ -518,15 +518,10 @@
     return std::make_unique<load_http_operator>(std::move(args));
   }
 
-<<<<<<< HEAD
   auto load_properties() const -> load_properties_t override {
     return {
-      .schemes = {"http", "https", "ftp", "ftps"},
+      .schemes = {"http", "https"},
     };
-=======
-  auto load_schemes() const -> std::vector<std::string> override {
-    return {"http", "https"};
->>>>>>> f15ea2a0
   }
 };
 
@@ -539,14 +534,10 @@
     return std::make_unique<save_http_operator>(std::move(args));
   }
 
-<<<<<<< HEAD
   auto save_properties() const -> save_properties_t override {
     return {
-      .schemes = {"http", "https", "ftp", "ftps"},
+      .schemes = {"http", "https"},
     };
-=======
-  auto save_schemes() const -> std::vector<std::string> override {
-    return {"http", "https"};
   }
 };
 
@@ -569,8 +560,10 @@
     return std::make_unique<load_http_operator>(std::move(args));
   }
 
-  auto load_schemes() const -> std::vector<std::string> override {
-    return {"ftp", "ftps"};
+  auto load_properties() const -> load_properties_t override {
+    return {
+      .schemes = {"ftp", "ftps"},
+    };
   }
 };
 
@@ -593,9 +586,10 @@
     return std::make_unique<save_http_operator>(std::move(args));
   }
 
-  auto save_schemes() const -> std::vector<std::string> override {
-    return {"ftp", "ftps"};
->>>>>>> f15ea2a0
+  auto save_properties() const -> save_properties_t override {
+    return {
+      .schemes = {"ftp", "ftps"},
+    };
   }
 };
 
