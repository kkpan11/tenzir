//    _   _____   __________
//   | | / / _ | / __/_  __/     Visibility
//   | |/ / __ |_\ \  / /          Across
//   |___/_/ |_/___/ /_/       Space and Time
//
// SPDX-FileCopyrightText: (c) 2023 The Tenzir Contributors
// SPDX-License-Identifier: BSD-3-Clause

#include "tenzir/pipeline_executor.hpp"

#include "tenzir/actors.hpp"
#include "tenzir/atoms.hpp"
#include "tenzir/connect_to_node.hpp"
#include "tenzir/detail/narrow.hpp"
#include "tenzir/diagnostics.hpp"
#include "tenzir/execution_node.hpp"
#include "tenzir/pipeline.hpp"

#include <caf/actor_system_config.hpp>
#include <caf/attach_stream_sink.hpp>
#include <caf/attach_stream_source.hpp>
#include <caf/attach_stream_stage.hpp>
#include <caf/downstream.hpp>
#include <caf/error.hpp>
#include <caf/event_based_actor.hpp>
#include <caf/exit_reason.hpp>
#include <caf/typed_event_based_actor.hpp>
#include <caf/typed_response_promise.hpp>

#include <iterator>

namespace tenzir {

void pipeline_executor_state::start_nodes_if_all_spawned() {
  auto untyped_exec_nodes = std::vector<caf::actor>{};
  for (auto node : exec_nodes) {
    if (not node) {
      // Not all spawned yet.
      return;
    }
    untyped_exec_nodes.push_back(caf::actor_cast<caf::actor>(node));
  }
  TENZIR_DEBUG("{} successfully spawned {} execution nodes", *self,
               untyped_exec_nodes.size());
  untyped_exec_nodes.pop_back();
  // The exec nodes delegate the `atom::start` message to the preceding exec
  // node. Thus, when we start the last node, all nodes before are started as
  // well, and the request is completed only afterwards.
  self
    ->request(exec_nodes.back(), caf::infinite, atom::start_v,
              std::move(untyped_exec_nodes))
    .then(
      [this]() mutable {
        finish_start();
      },
      [this](caf::error& err) mutable {
        TENZIR_VERBOSE("{} aborts start because execution node could not be "
                       "started: {}",
                       *self, err);
        abort_start(std::move(err));
      });
}

void pipeline_executor_state::spawn_execution_nodes(pipeline pipe) {
  TENZIR_DEBUG("{} spawns execution nodes", *self);
  auto input_type = operator_type::make<void>();
  auto previous = exec_node_actor{};
  bool spawn_remote = false;
  // Spawn pipeline piece by piece.
  auto op_index = 0;
  for (auto&& op : std::move(pipe).unwrap()) {
    // Only switch locations if necessary.
    if (spawn_remote and op->location() == operator_location::local) {
      spawn_remote = false;
    } else if (not spawn_remote
               and op->location() == operator_location::remote) {
      spawn_remote = true;
    }
    auto description = op->to_string();
    if (spawn_remote) {
      TENZIR_DEBUG("{} spawns {} remotely", *self, description);
      if (not node) {
        abort_start(caf::make_error(
          ec::invalid_argument, "encountered remote operator, but remote node "
                                "is nullptr"));
        return;
      }
      // The node will instantiate the operator for us, but we already need its
      // output type to spawn the following operator.
      auto output_type = op->infer_type(input_type);
      if (not output_type) {
        abort_start(caf::make_error(ec::invalid_argument,
                                    "could not spawn '{}' for {}", description,
                                    input_type));
        return;
      }
      // Allocate an empty handle in the list of exec nodes. When the node actor
      // returns the handle, we set the handle. This is also used to detect when
      // all exec nodes are spawned.
      auto index = exec_nodes.size();
      exec_nodes.emplace_back();
      self
        ->request(node, caf::infinite, atom::spawn_v,
                  operator_box{std::move(op)}, input_type, diagnostics, metrics,
                  op_index)
        .then(
          [=, this](exec_node_actor& exec_node) {
            TENZIR_VERBOSE("{} spawned {} remotely", *self, description);
            // TODO: We should call `quit()` whenever `start()` fails to
            // ensure that this will not be called afterwards (or we check for
            // this case).
            self->monitor(exec_node);
            self->link_to(exec_node);
            exec_nodes[index] = std::move(exec_node);
            start_nodes_if_all_spawned();
          },
          [=, this](caf::error& err) {
            TENZIR_DEBUG("{} failed to spawn {} remotely: {}", *self,
                         description, err);
            abort_start(std::move(err));
          });
      input_type = *output_type;
    } else {
      TENZIR_DEBUG("{} spawns {} locally", *self, description);
      auto spawn_result = spawn_exec_node(self, std::move(op), input_type, node,
<<<<<<< HEAD
                                          diagnostics, metrics, op_index);
=======
                                          diagnostics, has_terminal);
>>>>>>> 7adb8dad
      if (not spawn_result) {
        abort_start(add_context(spawn_result.error(),
                                "{} failed to spawn execution node", *self));
        return;
      }
      TENZIR_DEBUG("{} spawned {} locally", *self, description);
      std::tie(previous, input_type) = std::move(*spawn_result);
      self->monitor(previous);
      self->link_to(previous);
      exec_nodes.push_back(previous);
    }
    ++op_index;
  }
  if (exec_nodes.empty()) {
    TENZIR_DEBUG("{} quits because of empty pipeline", *self);
    finish_start();
    self->quit();
    return;
  }
  start_nodes_if_all_spawned();
}

void pipeline_executor_state::abort_start(diagnostic reason) {
  TENZIR_DEBUG("{} sends diagnostic due to start abort: {}", *self, reason);
  self->request(diagnostics, caf::infinite, std::move(reason))
    .then(
      [this]() {
        // We already delivered the error as a diagnostic.
        TENZIR_DEBUG("{} delivered diagnostic and shuts down silently", *self);
        start_rp.deliver(ec::silent);
        self->quit(ec::silent);
      },
      [this](caf::error& error) {
        TENZIR_WARN("{} could not send start diagnostic: {}", *self, error);
        start_rp.deliver(
          add_context(error, "{} could not deliver diagnostic", *self));
        self->quit(ec::silent);
      });
}

void pipeline_executor_state::abort_start(caf::error reason) {
  if (reason == ec::silent) {
    TENZIR_DEBUG("{} delivers silent start abort", *self);
    start_rp.deliver(ec::silent);
    self->quit(ec::silent);
    return;
  }
  abort_start(diagnostic::error("{}", reason).done());
}

void pipeline_executor_state::finish_start() {
  TENZIR_DEBUG("{} signals successful start", *self);
  start_rp.deliver();
}

auto pipeline_executor_state::start() -> caf::result<void> {
  TENZIR_DEBUG("{} got start request", *self);
  if (not this->pipe) {
    return caf::make_error(ec::logic_error,
                           "pipeline exeuctor can only start once");
  }
  auto pipe = *std::exchange(this->pipe, std::nullopt);
  start_rp = self->make_response_promise<void>();
  auto output = pipe.infer_type<void>();
  if (not output) {
    TENZIR_DEBUG("{} failed type inference", *self);
    abort_start(output.error());
    return start_rp;
  }
  if (not output->is<void>()) {
    TENZIR_DEBUG("{} fails because pipeline ends with {}", *self,
                 operator_type_name(*output));
    auto ops = pipe.operators();
    auto suffix = std::string{};
    if (not ops.empty()) {
      suffix = fmt::format(" instead of `{}`", ops.back()->name());
    }
    abort_start(
      diagnostic::error("expected pipeline to end with a sink{}", suffix)
        .docs("https://docs.tenzir.com/next/operators/sinks")
        .done());
  }
  if (not node) {
    for (const auto& op : pipe.operators()) {
      if (op->location() == operator_location::remote) {
        TENZIR_DEBUG("{} connects to node because of remote operators", *self);
        connect_to_node(self, content(self->system().config()),
                        [this, pipe = std::move(pipe)](
                          caf::expected<node_actor> result) mutable {
                          if (not result) {
                            abort_start(std::move(result.error()));
                            return;
                          }
                          node = *result;
                          spawn_execution_nodes(std::move(pipe));
                        });
        return start_rp;
      }
    }
  }
  spawn_execution_nodes(std::move(pipe));
  return start_rp;
}

auto pipeline_executor(
  pipeline_executor_actor::stateful_pointer<pipeline_executor_state> self,
<<<<<<< HEAD
  pipeline pipe, receiver_actor<diagnostic> diagnostics,
  receiver_actor<pipeline_op_metrics> metrics, node_actor node)
  -> pipeline_executor_actor::behavior_type {
=======
  pipeline pipe, receiver_actor<diagnostic> diagnostics, node_actor node,
  bool has_terminal) -> pipeline_executor_actor::behavior_type {
>>>>>>> 7adb8dad
  TENZIR_DEBUG("{} was created", *self);
  self->state.self = self;
  self->state.node = std::move(node);
  self->set_down_handler([self](caf::down_msg& msg) {
    TENZIR_DEBUG(
      "{} received down from execution node {} and has {} remaining: {}", *self,
      msg.source, self->state.exec_nodes.size() - 1, msg.reason);
    const auto exec_node
      = std::find_if(self->state.exec_nodes.begin(),
                     self->state.exec_nodes.end(), [&](const auto& exec_node) {
                       return exec_node.address() == msg.source;
                     });
    if (exec_node == self->state.exec_nodes.end()) {
      return;
    }
    if (auto count = exec_node - self->state.exec_nodes.begin(); count > 0) {
      TENZIR_VERBOSE("{} kills {} execution nodes without downstream", *self,
                     count);
    }
    for (auto it = self->state.exec_nodes.begin(); it != exec_node; ++it) {
      self->demonitor(*it);
      // The exit reason `kill` is the only exit reason that takes effect
      // immediately, and has even higher priority than other high priority
      // messages. We must use it here to avoid the exit being delayed by an
      // await, which we may never receive a reply for because of this bug in
      // CAF: https://github.com/actor-framework/actor-framework/issues/1466
      self->send_exit(*it, caf::exit_reason::kill);
    }
    self->state.exec_nodes.erase(self->state.exec_nodes.begin(), exec_node + 1);
    if (msg.reason and msg.reason != caf::exit_reason::unreachable
        and msg.reason != caf::exit_reason::user_shutdown) {
      self->quit(std::move(msg.reason));
    } else if (self->state.exec_nodes.empty()) {
      self->quit();
    }
  });
  self->state.pipe = std::move(pipe);
  self->state.diagnostics = std::move(diagnostics);
  self->state.metrics = std::move(metrics);
  self->state.allow_unsafe_pipelines
    = caf::get_or(self->system().config(), "tenzir.allow-unsafe-pipelines",
                  self->state.allow_unsafe_pipelines);
  self->state.has_terminal = has_terminal;
  return {
    [self](atom::start) -> caf::result<void> {
      return self->state.start();
    },
  };
}

} // namespace tenzir<|MERGE_RESOLUTION|>--- conflicted
+++ resolved
@@ -122,12 +122,9 @@
       input_type = *output_type;
     } else {
       TENZIR_DEBUG("{} spawns {} locally", *self, description);
-      auto spawn_result = spawn_exec_node(self, std::move(op), input_type, node,
-<<<<<<< HEAD
-                                          diagnostics, metrics, op_index);
-=======
-                                          diagnostics, has_terminal);
->>>>>>> 7adb8dad
+      auto spawn_result
+        = spawn_exec_node(self, std::move(op), input_type, node, diagnostics,
+                          metrics, op_index, has_terminal);
       if (not spawn_result) {
         abort_start(add_context(spawn_result.error(),
                                 "{} failed to spawn execution node", *self));
@@ -234,14 +231,9 @@
 
 auto pipeline_executor(
   pipeline_executor_actor::stateful_pointer<pipeline_executor_state> self,
-<<<<<<< HEAD
   pipeline pipe, receiver_actor<diagnostic> diagnostics,
-  receiver_actor<pipeline_op_metrics> metrics, node_actor node)
-  -> pipeline_executor_actor::behavior_type {
-=======
-  pipeline pipe, receiver_actor<diagnostic> diagnostics, node_actor node,
+  receiver_actor<pipeline_op_metrics> metrics, node_actor node,
   bool has_terminal) -> pipeline_executor_actor::behavior_type {
->>>>>>> 7adb8dad
   TENZIR_DEBUG("{} was created", *self);
   self->state.self = self;
   self->state.node = std::move(node);
