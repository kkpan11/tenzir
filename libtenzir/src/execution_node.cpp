//    _   _____   __________
//   | | / / _ | / __/_  __/     Visibility
//   | |/ / __ |_\ \  / /          Across
//   |___/_/ |_/___/ /_/       Space and Time
//
// SPDX-FileCopyrightText: (c) 2023 The Tenzir Contributors
// SPDX-License-Identifier: BSD-3-Clause

#include "tenzir/execution_node.hpp"

#include "tenzir/actors.hpp"
#include "tenzir/chunk.hpp"
#include "tenzir/detail/weak_handle.hpp"
#include "tenzir/detail/weak_run_delayed.hpp"
#include "tenzir/diagnostics.hpp"
#include "tenzir/modules.hpp"
#include "tenzir/operator_control_plane.hpp"
#include "tenzir/si_literals.hpp"
#include "tenzir/table_slice.hpp"

#include <arrow/config.h>
#include <arrow/util/byte_size.h>
#include <caf/downstream.hpp>
#include <caf/exit_reason.hpp>
#include <caf/typed_event_based_actor.hpp>
#include <caf/typed_response_promise.hpp>

namespace tenzir {

namespace {

using namespace std::chrono_literals;
using namespace si_literals;

template <class Element = void>
struct defaults {
  /// Defines the lower and upper bound for the batch timeout used when
  /// requesting a batch from the the previous execution node in the pipeline.
  inline static constexpr duration min_batch_timeout = 10ms;
  inline static constexpr duration max_batch_timeout = 2s;

  /// Defines the time interval for sending metrics of the currently running
  /// pipeline operator.
  inline static constexpr auto metrics_interval
    = std::chrono::milliseconds{1000};
};

template <>
struct defaults<table_slice> : defaults<> {
  /// Defines the upper bound for the batch size used when requesting a batch
  /// from the the previous execution node in the pipeline.
  inline static constexpr uint64_t max_batch_size = 64_Ki;

  /// Defines how much free capacity must be in the inbound buffer of the
  /// execution node before it requests further data.
  inline static constexpr uint64_t min_batch_size = 8_Ki;

  /// Defines the upper bound for the inbound and outbound buffer of the
  /// execution node.
  inline static constexpr uint64_t max_buffered = 254_Ki;
};

template <>
struct defaults<chunk_ptr> : defaults<> {
  /// Defines the upper bound for the batch size used when requesting a batch
  /// from the the previous execution node in the pipeline.
  inline static constexpr uint64_t max_batch_size = 1_Mi;

  /// Defines how much free capacity must be in the inbound buffer of the
  /// execution node before it requests further data.
  inline static constexpr uint64_t min_batch_size = 128_Ki;

  /// Defines the upper bound for the inbound and outbound buffer of the
  /// execution node.
  inline static constexpr uint64_t max_buffered = 4_Mi;
};

} // namespace

namespace {

template <class... Duration>
  requires(std::is_same_v<Duration, duration> && ...)
auto make_timer_guard(Duration&... elapsed) {
  return caf::detail::make_scope_guard(
    [&, start_time = std::chrono::steady_clock::now()] {
      const auto delta = std::chrono::steady_clock::now() - start_time;
      ((void)(elapsed += delta, true), ...);
    });
}

// Return an underestimate for the total number of referenced bytes for a vector
// of table slices, excluding the schema and disregarding any overlap or custom
// information from extension types.
auto num_approx_bytes(const std::vector<table_slice>& events) {
  auto result = uint64_t{};
  for (const auto& batch : events) {
    if (batch.rows() == 0)
      continue;
    auto record_batch = to_record_batch(batch);
    TENZIR_ASSERT(record_batch);
    // Note that this function can sometimes fail. Because we ultimately want to
    // return an underestimate for the value of bytes, we silently fall back to
    // a value of zero if the referenced buffer size cannot be measured.
    //
    // As a consequence, the result of this function can be off by a large
    // margin. It never overestimates, but sometimes the result is a lot smaller
    // than you would think and also a lot smaller than it should be.
    //
    // We opted to use the built-in Arrow solution here hoping that it will be
    // improved upon in the future upsrream, rather than us having to roll our
    // own.
    //
    // We cannot feasibly warn for failure here as that would cause a lot of
    // noise.
    result += detail::narrow_cast<uint64_t>(
      arrow::util::ReferencedBufferSize(*record_batch).ValueOr(0));
  }
  return result;
}

template <class Input, class Output>
struct exec_node_state;

template <class Input, class Output>
class exec_node_diagnostic_handler final : public diagnostic_handler {
public:
  exec_node_diagnostic_handler(
    exec_node_actor::stateful_pointer<exec_node_state<Input, Output>> self,
    receiver_actor<diagnostic> diagnostic_handler)
    : self_{self}, diagnostic_handler_{std::move(diagnostic_handler)} {
  }

  void emit(diagnostic d) override {
    TENZIR_VERBOSE("emitting diagnostic: {}", d);
    self_->request(diagnostic_handler_, caf::infinite, std::move(d))
      .then([]() {},
            [](caf::error& e) {
              TENZIR_WARN("failed to send diagnostic: {}", e);
            });
    if (d.severity == severity::error and not has_seen_error_) {
      has_seen_error_ = true;
      self_->state.ctrl->abort(ec::silent);
    }
  }

  auto has_seen_error() const -> bool override {
    return has_seen_error_;
  }

private:
  exec_node_actor::stateful_pointer<exec_node_state<Input, Output>> self_ = {};
  receiver_actor<diagnostic> diagnostic_handler_ = {};
  bool has_seen_error_ = {};
};

template <class Input, class Output>
class exec_node_control_plane final : public operator_control_plane {
public:
  exec_node_control_plane(
    exec_node_actor::stateful_pointer<exec_node_state<Input, Output>> self,
    receiver_actor<diagnostic> diagnostic_handler, bool has_terminal)
    : state_{self->state},
      diagnostic_handler_{
        std::make_unique<exec_node_diagnostic_handler<Input, Output>>(
          self, std::move(diagnostic_handler))},
      has_terminal_{has_terminal} {
  }

  auto self() noexcept -> exec_node_actor::base& override {
    return *state_.self;
  }

  auto node() noexcept -> node_actor override {
    return state_.weak_node.lock();
  }

  auto abort(caf::error error) noexcept -> void override {
    TENZIR_ASSERT(error != caf::none);
    if (error != ec::silent) {
      diagnostic::error("{}", error)
        .note("from `{}`", state_.op->to_string())
        .emit(diagnostics());
    }
    if (not state_.abort) {
      TENZIR_VERBOSE("setting abort flag of `{}`", state_.op->name());
      state_.abort = caf::make_error(ec::silent, fmt::to_string(error));
    } else {
      TENZIR_VERBOSE("abort flag of `{}` was already set", state_.op->name());
    }
  }

  auto warn(caf::error error) noexcept -> void override {
    if (error != ec::silent) {
      diagnostic::warning("{}", error)
        .note("from `{}`", state_.op->to_string())
        .emit(diagnostics());
    }
  }

  auto emit(table_slice) noexcept -> void override {
    die("not implemented");
  }

  auto schemas() const noexcept -> const std::vector<type>& override {
    return tenzir::modules::schemas();
  }

  auto concepts() const noexcept -> const concepts_map& override {
    return tenzir::modules::concepts();
  }

  auto diagnostics() noexcept -> diagnostic_handler& override {
    return *diagnostic_handler_;
  }

  auto allow_unsafe_pipelines() const noexcept -> bool override {
    return caf::get_or(content(state_.self->config()),
                       "tenzir.allow-unsafe-pipelines", false);
  }

  auto has_terminal() const noexcept -> bool override {
    return has_terminal_;
  }

private:
  exec_node_state<Input, Output>& state_;
  std::unique_ptr<exec_node_diagnostic_handler<Input, Output>> diagnostic_handler_
    = {};
  bool has_terminal_;
};

auto size(const table_slice& slice) -> uint64_t {
  return slice.rows();
}

auto size(const chunk_ptr& chunk) -> uint64_t {
  return chunk ? chunk->size() : 0;
}

auto split(const chunk_ptr& chunk, size_t partition_point)
  -> std::pair<chunk_ptr, chunk_ptr> {
  if (partition_point == 0)
    return {{}, chunk};
  if (partition_point >= size(chunk))
    return {chunk, {}};
  return {
    chunk->slice(0, partition_point),
    chunk->slice(partition_point, size(chunk) - partition_point),
  };
}

auto split(std::vector<chunk_ptr> chunks, uint64_t partition_point)
  -> std::pair<std::vector<chunk_ptr>, std::vector<chunk_ptr>> {
  auto it = chunks.begin();
  for (; it != chunks.end(); ++it) {
    if (partition_point == size(*it)) {
      return {
        {chunks.begin(), it + 1},
        {it + 1, chunks.end()},
      };
    }
    if (partition_point < size(*it)) {
      auto lhs = std::vector<chunk_ptr>{};
      auto rhs = std::vector<chunk_ptr>{};
      lhs.reserve(std::distance(chunks.begin(), it + 1));
      rhs.reserve(std::distance(it, chunks.end()));
      lhs.insert(lhs.end(), std::make_move_iterator(chunks.begin()),
                 std::make_move_iterator(it));
      auto [split_lhs, split_rhs] = split(*it, partition_point);
      lhs.push_back(std::move(split_lhs));
      rhs.push_back(std::move(split_rhs));
      rhs.insert(rhs.end(), std::make_move_iterator(it + 1),
                 std::make_move_iterator(chunks.end()));
      return {
        std::move(lhs),
        std::move(rhs),
      };
    }
    partition_point -= size(*it);
  }
  return {
    std::move(chunks),
    {},
  };
}

struct metrics_state {
  auto emit() -> void {
    values.time_total = std::chrono::duration_cast<duration>(
      std::chrono::steady_clock::now() - start_time);
    caf::anon_send(metrics_handler, values);
  }

  // Metrics that track the total number of inbound and outbound elements that
  // passed through this operator.
  std::chrono::steady_clock::time_point start_time
    = std::chrono::steady_clock::now();
  receiver_actor<metric> metrics_handler = {};
  metric values = {};
};

template <class Input>
struct inbound_state_mixin {
  /// A handle to the previous execution node.
  exec_node_actor previous = {};
  uint64_t signaled_demand = {};
  uint64_t fulfilled_demand = {};

  std::vector<Input> inbound_buffer = {};
  uint64_t inbound_buffer_size = {};
};

template <>
struct inbound_state_mixin<std::monostate> {};

template <class Output>
struct outbound_state_mixin {
  /// The outbound buffer of the operator contains elements ready to be
  /// transported to the next operator's execution node.
  std::vector<Output> outbound_buffer = {};
  uint64_t outbound_buffer_size = {};

  /// The currently open demand.
  struct demand {
    caf::typed_response_promise<void> rp = {};
    exec_node_sink_actor sink = {};
    const uint64_t batch_size = {};
    const std::chrono::steady_clock::time_point batch_timeout = {};
    bool ongoing = {};
  };
  std::optional<demand> current_demand = {};
  bool reject_demand = {};
};

template <>
struct outbound_state_mixin<std::monostate> {};

template <class Input, class Output>
struct exec_node_state : inbound_state_mixin<Input>,
                         outbound_state_mixin<Output> {
  static constexpr auto name = "exec-node";

  /// A pointer to the parent actor.
  exec_node_actor::pointer self = {};

  /// The operator owned by this execution node.
  operator_ptr op = {};

  /// The instance created by the operator. Must be created at most once.
  struct resumable_generator {
    generator<Output> gen = {};
    generator<Output>::iterator it = {};
  };
  std::optional<resumable_generator> instance = {};

  /// State required for keeping and sending metrics. Stored in a separate
  /// shared pointer to allow safe usage from an attached functor to send out
  /// metrics after this actor has quit.
  std::shared_ptr<metrics_state> metrics = {};

  // Indicates whether the operator input has stalled, i.e., the generator
  // should not be advanced.
  bool input_stalled = {};
  duration batch_timeout = defaults<>::min_batch_timeout;

  /// A pointer to te operator control plane passed to this operator during
  /// execution, which acts as an escape hatch to this actor.
  std::unique_ptr<exec_node_control_plane<Input, Output>> ctrl = {};

  /// A weak handle to the node actor.
  detail::weak_handle<node_actor> weak_node = {};

  /// Whether the next run of the internal run loop for this execution node has
  /// already been scheduled.
  bool run_scheduled = {};

  /// Whether this execution node is paused.
  bool paused = {};

  /// Set by `ctrl.abort(...)`, to be checked by `start()` and `run()`.
  caf::error abort;

  auto start(std::vector<caf::actor> previous) -> caf::result<void> {
    auto time_starting_guard = make_timer_guard(metrics->values.time_scheduled,
                                                metrics->values.time_starting);
    TENZIR_DEBUG("{} received start request for `{}`", *self, op->to_string());
    detail::weak_run_delayed_loop(self, defaults<>::metrics_interval, [this] {
      auto time_scheduled_guard
        = make_timer_guard(metrics->values.time_scheduled);
      metrics->emit();
    });
    if (instance.has_value()) {
      return caf::make_error(ec::logic_error,
                             fmt::format("{} was already started", *self));
    }
    if constexpr (std::is_same_v<Input, std::monostate>) {
      if (not previous.empty()) {
        return caf::make_error(ec::logic_error,
                               fmt::format("{} runs a source operator and must "
                                           "not have a previous exec-node",
                                           *self));
      }
    } else {
      // The previous exec-node must be set when the operator is not a source.
      if (previous.empty()) {
        return caf::make_error(
          ec::logic_error, fmt::format("{} runs a transformation/sink operator "
                                       "and must have a previous exec-node",
                                       *self));
      }
      this->previous
        = caf::actor_cast<exec_node_actor>(std::move(previous.back()));
      previous.pop_back();
      self->monitor(this->previous);
      self->set_exit_handler([this](const caf::exit_msg& msg) {
        TENZIR_DEBUG("{} emitting last metrics before exiting", op->name());
        auto time_scheduled_guard
          = make_timer_guard(metrics->values.time_scheduled);
        metrics->emit();
        self->quit(msg.reason);
      });
      self->set_down_handler([this](const caf::down_msg& msg) {
        auto time_scheduled_guard
          = make_timer_guard(metrics->values.time_scheduled);
        if (msg.source != this->previous.address()) {
          TENZIR_DEBUG("ignores down msg `{}` from unknown source: {}",
                       msg.reason, msg.source);
          return;
        }
        TENZIR_DEBUG("{} got down from previous execution node: {}", op->name(),
                     msg.reason);
        this->previous = nullptr;
        // We empirically noticed that sometimes, we get a down message from a
        // previous execution node in a different actor system, but do not get
        // an error response to our demand request. To be able to shutdown
        // correctly, we must set `signaled_demand` to false as a workaround.
        this->signaled_demand = 0;
        this->fulfilled_demand = 0;
        batch_timeout = defaults<>::min_batch_timeout;
        schedule_run();
        if (msg.reason) {
          auto category
            = msg.reason == ec::silent ? ec::silent : ec::unspecified;
          ctrl->abort(caf::make_error(
            category, fmt::format("{} shuts down because of irregular "
                                  "exit of previous operator: {}",
                                  op, msg.reason)));
        }
      });
    }
    // Instantiate the operator with its input type.
    {
      auto time_scheduled_guard
        = make_timer_guard(metrics->values.time_processing);
      auto output_generator = op->instantiate(make_input_adapter(), *ctrl);
      if (not output_generator) {
        TENZIR_VERBOSE("{} could not instantiate operator: {}", *self,
                       output_generator.error());
        return add_context(output_generator.error(),
                           "{} failed to instantiate operator", *self);
      }
      if (not std::holds_alternative<generator<Output>>(*output_generator)) {
        return caf::make_error(
          ec::logic_error, fmt::format("{} expected {}, but got {}", *self,
                                       operator_type_name<Output>(),
                                       operator_type_name(*output_generator)));
      }
      instance.emplace();
      instance->gen = std::get<generator<Output>>(std::move(*output_generator));
      TENZIR_TRACE("{} calls begin on instantiated operator", *self);
      instance->it = instance->gen.begin();
      if (abort) {
        TENZIR_DEBUG("{} was aborted during begin: {}", *self, op->to_string(),
                     abort);
        return abort;
      }
    }
    if constexpr (std::is_same_v<Output, std::monostate>) {
      TENZIR_TRACE("{} is the sink and requests start from {}", *self,
                   this->previous);
      auto rp = self->make_response_promise<void>();
      self
        ->request(this->previous, caf::infinite, atom::start_v,
                  std::move(previous))
        .then(
          [this, rp]() mutable {
            auto time_starting_guard = make_timer_guard(
              metrics->values.time_scheduled, metrics->values.time_starting);
            TENZIR_DEBUG("{} schedules run of sink after successful startup",
                         *self);
            schedule_run();
            rp.deliver();
          },
          [this, rp](caf::error& error) mutable {
            auto time_starting_guard = make_timer_guard(
              metrics->values.time_scheduled, metrics->values.time_starting);
            TENZIR_DEBUG("{} forwards error during startup: {}", *self, error);
            rp.deliver(std::move(error));
          });
      return rp;
    }
    if constexpr (not std::is_same_v<Input, std::monostate>) {
      TENZIR_DEBUG("{} delegates start to {}", *self, this->previous);
      return self->delegate(this->previous, atom::start_v, std::move(previous));
    }
    return {};
  }

  auto pause() -> caf::result<void> {
    auto time_scheduled_guard
      = make_timer_guard(metrics->values.time_scheduled);
    paused = true;
    return {};
  }

  auto resume() -> caf::result<void> {
    auto time_scheduled_guard
      = make_timer_guard(metrics->values.time_scheduled);
    paused = false;
    batch_timeout = defaults<>::min_batch_timeout;
    schedule_run();
    return {};
  }

  auto request_more_input() -> void
    requires(not std::is_same_v<Input, std::monostate>)
  {
    // There are a few reasons why we would not be able to request more input:
    // 1. The space in our inbound buffer is below the minimum batch size.
    // 2. The previous execution node is down.
    // 3. We already have an open request for more input.
    TENZIR_ASSERT(this->inbound_buffer_size <= defaults<Input>::max_buffered);
    const auto batch_size
      = std::min(defaults<Input>::max_buffered - this->inbound_buffer_size,
                 defaults<Input>::max_batch_size);
    if (not this->previous or this->signaled_demand > 0
        or batch_size < defaults<Input>::min_batch_size) {
      return;
    }
    /// Issue the actual request. If the inbound buffer is empty, we await the
    /// response, causing this actor to be suspended until the events have
    /// arrived.
    auto handle_result_or_error = [this]() {
      auto time_scheduled_guard
        = make_timer_guard(metrics->values.time_scheduled);
      if (this->signaled_demand > this->fulfilled_demand) {
        batch_timeout
          = std::min(batch_timeout * 2, defaults<>::max_batch_timeout);
      } else {
        batch_timeout = defaults<>::min_batch_timeout;
      }
      this->signaled_demand = 0;
      this->fulfilled_demand = 0;
      schedule_run();
    };
    auto handle_error = [handle_result_or_error, this](caf::error& error) {
      handle_result_or_error();
      // TODO: We currently have to use `caf::exit_reason::kill` in
      // `pipeline_executor.cpp` to work around a CAF bug. However, this implies
      // that we might receive a `caf::sec::broken_promise` error here.
      if (error == caf::sec::request_receiver_down
          || error == caf::sec::broken_promise) {
        this->previous = nullptr;
        return;
      }
      // We failed to get results from the previous; let's emit a diagnostic
      // instead.
      if (this->previous) {
        diagnostic::warning("{}", error)
          .note("`{}` failed to pull from previous execution node",
                op->to_string())
          .emit(ctrl->diagnostics());
      }
    };
    this->signaled_demand = batch_size;
    TENZIR_TRACE("sending pull from {}", op->name());
    auto response_handle
      = self->request(this->previous, caf::infinite, atom::pull_v,
                      static_cast<exec_node_sink_actor>(self), batch_size,
                      batch_timeout);
    std::move(response_handle)
      .then(std::move(handle_result_or_error), std::move(handle_error));
  }

  auto advance_generator() -> bool {
    auto time_running_guard = make_timer_guard(metrics->values.time_processing);
    TENZIR_ASSERT(instance);
    TENZIR_ASSERT(instance->it != instance->gen.end());
    if constexpr (not std::is_same_v<Output, std::monostate>) {
      if (this->outbound_buffer_size >= defaults<Output>::max_buffered) {
        return false;
      }
      auto next = std::move(*instance->it);
      ++instance->it;
      if (size(next) == 0) {
        return this->current_demand.has_value();
      }
      this->outbound_buffer_size += size(next);
      this->outbound_buffer.push_back(std::move(next));
    } else {
      ++instance->it;
    }
    return true;
  }

  auto make_input_adapter() -> std::monostate
    requires std::is_same_v<Input, std::monostate>
  {
    return {};
  }

  auto make_input_adapter() -> generator<Input>
    requires(not std::is_same_v<Input, std::monostate>)
  {
    auto stall_guard = caf::detail::make_scope_guard([this] {
      TENZIR_TRACE("{} exhausted input", op->name());
      input_stalled = false;
      schedule_run();
    });
    while (this->previous or this->inbound_buffer_size > 0
           or this->signaled_demand) {
      if (this->inbound_buffer_size == 0) {
        TENZIR_ASSERT(this->inbound_buffer.empty());
        // TODO: Some operators (most notably `shell`) may produce events from
        // side effects, which means that their input can never be consider
        // stalled. We need to add an option to the operator API that controls
        // whether the operator can ever be considered stalled.
        input_stalled = true;
        co_yield {};
        continue;
      }
      while (not this->inbound_buffer.empty()) {
        auto next = std::move(this->inbound_buffer.front());
        TENZIR_ASSERT(size(next) != 0);
        this->inbound_buffer_size -= size(next);
        this->inbound_buffer.erase(this->inbound_buffer.begin());
        input_stalled = false;
        co_yield std::move(next);
      }
    }
  }

  auto schedule_run() -> void {
    // Check whether we're already scheduled to run, or are no longer allowed to
    // rum.
    // TODO: We can make pausing more efficient by pausing execution nodes from
    // left-to-right, and only pausing the next one after the current one's
    // outbound buffer has emptied. However, that's a lot of code to write
    // compared to this single check, so let's stick has an issue with a paused
    // pipeline's memory usage.
    if (paused or run_scheduled or not instance) {
      return;
    }
    run_scheduled = true;
    self->send(self, atom::internal_v, atom::run_v);
  }

  auto internal_run() -> caf::result<void> {
    auto time_scheduled_guard
      = make_timer_guard(metrics->values.time_scheduled);
    run_scheduled = false;
    run();
    return {};
  }

  auto deliver_batches(std::chrono::steady_clock::time_point now, bool force)
    -> void
    requires(not std::is_same_v<Output, std::monostate>)
  {
    if (not this->current_demand or this->current_demand->ongoing) {
      return;
    }
    TENZIR_ASSERT(instance);
    if (not force
        and ((instance->it == instance->gen.end()
              or this->outbound_buffer_size < this->current_demand->batch_size)
             and (this->current_demand->batch_timeout > now))) {
      return;
    }
    this->current_demand->ongoing = true;
    const auto capped_demand
      = std::min(this->outbound_buffer_size, this->current_demand->batch_size);
    if (capped_demand == 0) {
      TENZIR_DEBUG("{} short-circuits delivery of zero batches", op->name());
      this->current_demand->rp.deliver();
      this->current_demand.reset();
      schedule_run();
      return;
    }
    auto [lhs, _] = split(this->outbound_buffer, capped_demand);
    auto handle_result = [this, capped_demand]() {
      auto time_scheduled_guard
        = make_timer_guard(metrics->values.time_scheduled);
      TENZIR_TRACE("{} pushed successfully", op->name());
      metrics->values.outbound_measurement.num_elements += capped_demand;
      auto [lhs, rhs] = split(this->outbound_buffer, capped_demand);
      metrics->values.outbound_measurement.num_batches += lhs.size();
      if constexpr (std::is_same_v<Output, chunk_ptr>) {
        metrics->values.outbound_measurement.num_approx_bytes
          = metrics->values.outbound_measurement.num_elements;
      } else {
        metrics->values.outbound_measurement.num_approx_bytes
          = num_approx_bytes(lhs);
      }
      this->outbound_buffer = std::move(rhs);
      this->outbound_buffer_size
        = std::transform_reduce(this->outbound_buffer.begin(),
                                this->outbound_buffer.end(), uint64_t{},
                                std::plus{}, [](const Output& x) {
                                  return size(x);
                                });
      this->current_demand->rp.deliver();
      this->current_demand.reset();
      schedule_run();
    };
    auto handle_error = [this](caf::error& error) {
      auto time_scheduled_guard
        = make_timer_guard(metrics->values.time_scheduled);
      TENZIR_DEBUG("{} failed to push", op->name());
      this->current_demand->rp.deliver(std::move(error));
      this->current_demand.reset();
      schedule_run();
    };
    auto response_handle = self->request(
      this->current_demand->sink, caf::infinite, atom::push_v, std::move(lhs));
    if (force or this->outbound_buffer_size >= defaults<Output>::max_buffered) {
      TENZIR_TRACE("{} pushes {}/{} buffered elements and suspends execution",
                   op->name(), capped_demand, this->outbound_buffer_size);
      std::move(response_handle)
        .await(std::move(handle_result), std::move(handle_error));
    } else {
      TENZIR_TRACE("{} pushes {}/{} buffered elements", op->name(),
                   capped_demand, this->outbound_buffer_size);
      std::move(response_handle)
        .then(std::move(handle_result), std::move(handle_error));
    }
  };

  auto run() -> void {
    TENZIR_TRACE("{} enters run loop", op->name());
    TENZIR_ASSERT(instance);
    const auto now = std::chrono::steady_clock::now();
    // Check if we're done.
    if (instance->it == instance->gen.end()) {
      TENZIR_DEBUG("{} is at the end of its generator", op->name());
      // Shut down the previous execution node immediately if we're done.
      // We send an unreachable error here slightly before this execution
      // node shuts down. This is merely an optimization; we call self->quit
      // a tiny bit later anyways, which would send the same exit reason
      // upstream implicitly. However, doing this early is nice because we
      // can prevent the upstream operators from running unnecessarily.
      if constexpr (not std::is_same_v<Input, std::monostate>) {
        if (this->previous) {
          TENZIR_DEBUG("{} shuts down previous operator", op->name());
          self->send_exit(this->previous, caf::exit_reason::normal);
        }
      }
      // When we're done, we must make sure that we have delivered all results
      // to the next operator. This has the following pre-requisites:
      // - The generator must be completed (already checked here).
      // - There must not be any outstanding demand.
      // - There must not be anything remaining in the buffer.
      if constexpr (not std::is_same_v<Output, std::monostate>) {
        if (this->current_demand and this->outbound_buffer_size == 0) {
          TENZIR_DEBUG("{} rejects further demand from next operator",
                       op->name());
          this->reject_demand = true;
        }
        if (this->current_demand or this->outbound_buffer_size > 0) {
          TENZIR_DEBUG("{} forcibly delivers batches", op->name());
          deliver_batches(now, true);
          return;
        }
        TENZIR_ASSERT(not this->current_demand);
        TENZIR_ASSERT(this->outbound_buffer_size == 0);
      }
      TENZIR_VERBOSE("{} is done", op);
      metrics->emit();
      self->quit();
      return;
    }
    // Try to deliver.
    if constexpr (not std::is_same_v<Output, std::monostate>) {
      deliver_batches(now, false);
    }
    // Request more input if there's more to be retrieved.
    if constexpr (not std::is_same_v<Input, std::monostate>) {
      request_more_input();
    }
    // Produce more output if there's more to be produced, then schedule the
    // next run. For sinks, this happens delayed when there is no input. For
    // everything else, it needs to happen only when there's enough space in the
    // outbound buffer.
    const auto output_stalled = not advance_generator();
    // Check if we need to quit.
    if (abort) {
      self->quit(abort);
    }
    // Check whether we should eagerly schedule the operator again. We usually
    // consider this the case when neither the input nor the output have
    // stalled, i.e., when there is more input to be consumed and room for
    // output to be produced or further output desired.
    if (not input_stalled or not output_stalled) {
      schedule_run();
    }
    // Adjust performance counters for this run.
    metrics->values.num_runs += 1;
    metrics->values.num_runs_processing
      += input_stalled and output_stalled ? 0 : 1;
    metrics->values.num_runs_processing_input += input_stalled ? 0 : 1;
    metrics->values.num_runs_processing_output += output_stalled ? 0 : 1;
  }

  auto
  pull(exec_node_sink_actor sink, uint64_t batch_size, duration batch_timeout)
    -> caf::result<void>
    requires(not std::is_same_v<Output, std::monostate>)
  {
    auto time_scheduled_guard
      = make_timer_guard(metrics->values.time_scheduled);
    if (this->reject_demand) {
      auto rp = self->make_response_promise<void>();
      detail::weak_run_delayed(self, batch_timeout, [rp]() mutable {
        rp.deliver();
      });
      return {};
    }
    schedule_run();
    if (this->current_demand) {
      return caf::make_error(ec::logic_error, "concurrent pull");
    }
    auto& pr = this->current_demand.emplace(
      self->make_response_promise<void>(), std::move(sink), batch_size,
      std::chrono::steady_clock::now() + batch_timeout);
    return pr.rp;
  }

  auto push(std::vector<Input> input) -> caf::result<void>
    requires(not std::is_same_v<Input, std::monostate>)
  {
    if (this->signaled_demand == 0) {
      return caf::make_error(ec::logic_error,
                             "received batches without demand");
    }
    auto time_scheduled_guard
      = make_timer_guard(metrics->values.time_scheduled);
    schedule_run();
    const auto input_size = std::transform_reduce(
      input.begin(), input.end(), uint64_t{}, std::plus{}, [](const Input& x) {
        return size(x);
      });
    metrics->values.inbound_measurement.num_batches += input.size();
    if (input_size == 0) {
      return caf::make_error(ec::logic_error, "received empty batch");
    }
    this->fulfilled_demand = input_size;
    if (this->inbound_buffer_size + input_size
        > defaults<Input>::max_buffered) {
      return caf::make_error(ec::logic_error, "inbound buffer full");
    }
    this->inbound_buffer_size += input_size;
    metrics->values.inbound_measurement.num_elements += input_size;
    if constexpr (std::is_same_v<Input, chunk_ptr>) {
      metrics->values.inbound_measurement.num_approx_bytes
        = metrics->values.inbound_measurement.num_elements;
    } else {
      metrics->values.inbound_measurement.num_approx_bytes
        = num_approx_bytes(input);
    }
    this->inbound_buffer.insert(this->inbound_buffer.end(),
                                std::make_move_iterator(input.begin()),
                                std::make_move_iterator(input.end()));
    schedule_run();
    return {};
  }
};

template <class Input, class Output>
auto exec_node(
  exec_node_actor::stateful_pointer<exec_node_state<Input, Output>> self,
  operator_ptr op, node_actor node,
  receiver_actor<diagnostic> diagnostic_handler,
  receiver_actor<metric> metrics_handler, int index, bool has_terminal)
  -> exec_node_actor::behavior_type {
  self->state.self = self;
  self->state.op = std::move(op);
  self->state.metrics = std::make_shared<metrics_state>();
  auto time_starting_guard
    = make_timer_guard(self->state.metrics->values.time_scheduled,
                       self->state.metrics->values.time_starting);
  self->state.metrics->metrics_handler = std::move(metrics_handler);
  self->state.metrics->values.operator_index = index;
  self->state.metrics->values.operator_name = self->state.op->name();
  self->state.metrics->values.inbound_measurement.unit
    = operator_type_name<Input>();
<<<<<<< HEAD
  self->state.metrics->values.inbound_measurement.internal
    = std::is_void_v<Input> && self->state.op->internal();
  self->state.metrics->values.outbound_measurement.unit
    = operator_type_name<Output>();
  self->state.metrics->values.outbound_measurement.internal
    = std::is_void_v<Output> && self->state.op->internal();
=======
  self->state.metrics->values.outbound_measurement.unit
    = operator_type_name<Output>();
  // We make an exception here for transformations, which are always considered
  // internal as they cannot transport data outside of the pipeline.
  self->state.metrics->values.internal
    = self->state.op->internal()
      or (not std::is_same_v<Input, std::monostate>
          and not std::is_same_v<Output, std::monostate>);
>>>>>>> 44956ed9
  self->state.ctrl = std::make_unique<exec_node_control_plane<Input, Output>>(
    self, std::move(diagnostic_handler), has_terminal);
  // The node actor must be set when the operator is not a source.
  if (self->state.op->location() == operator_location::remote and not node) {
    self->quit(caf::make_error(
      ec::logic_error,
      fmt::format("{} runs a remote operator and must have a node", *self)));
    return exec_node_actor::behavior_type::make_empty_behavior();
  }
  self->state.weak_node = node;
  self->attach_functor(
    [name = self->state.op->name(), metrics = self->state.metrics] {
      TENZIR_DEBUG("exec-node for {} shut down", name);
      metrics->emit();
    });
  return {
    [self](atom::internal, atom::run) -> caf::result<void> {
      return self->state.internal_run();
    },
    [self](atom::start,
           std::vector<caf::actor>& previous) -> caf::result<void> {
      return self->state.start(std::move(previous));
    },
    [self](atom::pause) -> caf::result<void> {
      return self->state.pause();
    },
    [self](atom::resume) -> caf::result<void> {
      return self->state.resume();
    },
    [self](atom::push, std::vector<table_slice>& events) -> caf::result<void> {
      if constexpr (std::is_same_v<Input, table_slice>) {
        return self->state.push(std::move(events));
      } else {
        return caf::make_error(ec::logic_error,
                               fmt::format("{} does not accept events as input",
                                           *self));
      }
    },
    [self](atom::push, std::vector<chunk_ptr>& bytes) -> caf::result<void> {
      if constexpr (std::is_same_v<Input, chunk_ptr>) {
        return self->state.push(std::move(bytes));
      } else {
        return caf::make_error(ec::logic_error,
                               fmt::format("{} does not accept bytes as input",
                                           *self));
      }
    },
    [self](atom::pull, exec_node_sink_actor& sink, uint64_t batch_size,
           duration batch_timeout) -> caf::result<void> {
      if constexpr (not std::is_same_v<Output, std::monostate>) {
        return self->state.pull(std::move(sink), batch_size, batch_timeout);
      } else {
        return caf::make_error(
          ec::logic_error,
          fmt::format("{} is a sink and must not be pulled from", *self));
      }
    },
  };
}

} // namespace

auto spawn_exec_node(caf::scheduled_actor* self, operator_ptr op,
                     operator_type input_type, node_actor node,
                     receiver_actor<diagnostic> diagnostics_handler,
                     receiver_actor<metric> metrics_handler, int index,
                     bool has_terminal)
  -> caf::expected<std::pair<exec_node_actor, operator_type>> {
  TENZIR_ASSERT(self);
  TENZIR_ASSERT(op != nullptr);
  TENZIR_ASSERT(node != nullptr
                or not(op->location() == operator_location::remote));
  TENZIR_ASSERT(diagnostics_handler != nullptr);
  auto output_type = op->infer_type(input_type);
  if (not output_type) {
    return caf::make_error(ec::logic_error,
                           fmt::format("failed to spawn exec-node for '{}': {}",
                                       op->to_string(), output_type.error()));
  }
  auto f = [&]<caf::spawn_options SpawnOptions>() {
    return [&]<class Input, class Output>(tag<Input>,
                                          tag<Output>) -> exec_node_actor {
      using input_type
        = std::conditional_t<std::is_void_v<Input>, std::monostate, Input>;
      using output_type
        = std::conditional_t<std::is_void_v<Output>, std::monostate, Output>;
      if constexpr (std::is_void_v<Input> and std::is_void_v<Output>) {
        die("unimplemented");
      } else {
        auto result = self->spawn<SpawnOptions>(
          exec_node<input_type, output_type>, std::move(op), std::move(node),
          std::move(diagnostics_handler), std::move(metrics_handler), index,
          has_terminal);
        return result;
      }
    };
  };
  return std::pair{
    op->detached() ? std::visit(f.template operator()<caf::detached>(),
                                input_type, *output_type)
                   : std::visit(f.template operator()<caf::no_spawn_options>(),
                                input_type, *output_type),
    *output_type,
  };
};

} // namespace tenzir<|MERGE_RESOLUTION|>--- conflicted
+++ resolved
@@ -894,23 +894,14 @@
   self->state.metrics->values.operator_name = self->state.op->name();
   self->state.metrics->values.inbound_measurement.unit
     = operator_type_name<Input>();
-<<<<<<< HEAD
-  self->state.metrics->values.inbound_measurement.internal
-    = std::is_void_v<Input> && self->state.op->internal();
-  self->state.metrics->values.outbound_measurement.unit
-    = operator_type_name<Output>();
-  self->state.metrics->values.outbound_measurement.internal
-    = std::is_void_v<Output> && self->state.op->internal();
-=======
   self->state.metrics->values.outbound_measurement.unit
     = operator_type_name<Output>();
   // We make an exception here for transformations, which are always considered
   // internal as they cannot transport data outside of the pipeline.
   self->state.metrics->values.internal
     = self->state.op->internal()
-      or (not std::is_same_v<Input, std::monostate>
-          and not std::is_same_v<Output, std::monostate>);
->>>>>>> 44956ed9
+      and (std::is_same_v<Input, std::monostate>
+           or std::is_same_v<Output, std::monostate>);
   self->state.ctrl = std::make_unique<exec_node_control_plane<Input, Output>>(
     self, std::move(diagnostic_handler), has_terminal);
   // The node actor must be set when the operator is not a source.
