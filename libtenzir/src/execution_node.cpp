//    _   _____   __________
//   | | / / _ | / __/_  __/     Visibility
//   | |/ / __ |_\ \  / /          Across
//   |___/_/ |_/___/ /_/       Space and Time
//
// SPDX-FileCopyrightText: (c) 2023 The Tenzir Contributors
// SPDX-License-Identifier: BSD-3-Clause

#include "tenzir/execution_node.hpp"

#include "tenzir/actors.hpp"
#include "tenzir/chunk.hpp"
#include "tenzir/detail/weak_handle.hpp"
#include "tenzir/detail/weak_run_delayed.hpp"
#include "tenzir/diagnostics.hpp"
#include "tenzir/modules.hpp"
#include "tenzir/operator_control_plane.hpp"
#include "tenzir/si_literals.hpp"
#include "tenzir/table_slice.hpp"

#include <caf/downstream.hpp>
#include <caf/event_based_actor.hpp>
#include <caf/exit_reason.hpp>
#include <caf/typed_event_based_actor.hpp>
#include <caf/typed_response_promise.hpp>

namespace tenzir {

namespace {

using namespace std::chrono_literals;
using namespace si_literals;

template <class Element = void>
struct defaults {
  /// Defines the upper bound for the batch timeout used when requesting a batch
  /// from the the previous execution node in the pipeline.
  inline static constexpr duration max_batch_timeout = 250ms;

  /// Defines the upper bound for how often an operator's generator may be
  /// advanced within one run before yielding to the scheduler.
  // TODO: Setting this to a higher value than 1 breaks request/await for
  // operators.
  inline static constexpr int max_advances_per_run = 1;

  /// Defines the time interval for sending metrics of the currently running
  /// pipeline operator.
  inline static constexpr auto metrics_interval
    = std::chrono::milliseconds{1000};
};

template <>
struct defaults<table_slice> : defaults<> {
  /// Defines the upper bound for the batch size used when requesting a batch
  /// from the the previous execution node in the pipeline.
  inline static constexpr uint64_t max_batch_size = 64_Ki;

  /// Defines how much free capacity must be in the inbound buffer of the
  /// execution node before it requests further data.
  inline static constexpr uint64_t min_batch_size = 8_Ki;

  /// Defines the upper bound for the inbound and outbound buffer of the
  /// execution node.
  inline static constexpr uint64_t max_buffered = 254_Ki;
};

template <>
struct defaults<chunk_ptr> : defaults<> {
  /// Defines the upper bound for the batch size used when requesting a batch
  /// from the the previous execution node in the pipeline.
  inline static constexpr uint64_t max_batch_size = 1_Mi;

  /// Defines how much free capacity must be in the inbound buffer of the
  /// execution node before it requests further data.
  inline static constexpr uint64_t min_batch_size = 128_Ki;

  /// Defines the upper bound for the inbound and outbound buffer of the
  /// execution node.
  inline static constexpr uint64_t max_buffered = 4_Mi;
};

} // namespace

namespace {

template <class... Duration>
  requires(std::is_same_v<Duration, duration> && ...)
auto make_timer_guard(Duration&... elapsed) {
  return caf::detail::make_scope_guard(
    [&, start_time = std::chrono::steady_clock::now()] {
      const auto delta = std::chrono::steady_clock::now() - start_time;
      ((void)(elapsed += delta, true), ...);
    });
}

template <class Input, class Output>
struct exec_node_state;

template <class Input, class Output>
class exec_node_diagnostic_handler final : public diagnostic_handler {
public:
  exec_node_diagnostic_handler(
    exec_node_actor::stateful_pointer<exec_node_state<Input, Output>> self,
    receiver_actor<diagnostic> diagnostic_handler)
    : self_{self}, diagnostic_handler_{std::move(diagnostic_handler)} {
  }

  void emit(diagnostic d) override {
    TENZIR_VERBOSE("emitting diagnostic: {}", d);
    self_->request(diagnostic_handler_, caf::infinite, std::move(d))
      .then([]() {},
            [](caf::error& e) {
              TENZIR_WARN("failed to send diagnostic: {}", e);
            });
    if (d.severity == severity::error and not has_seen_error_) {
      has_seen_error_ = true;
      self_->state.ctrl->abort(ec::silent);
    }
  }

  auto has_seen_error() const -> bool override {
    return has_seen_error_;
  }

private:
  exec_node_actor::stateful_pointer<exec_node_state<Input, Output>> self_ = {};
  receiver_actor<diagnostic> diagnostic_handler_ = {};
  bool has_seen_error_ = {};
};

template <class Input, class Output>
class exec_node_control_plane final : public operator_control_plane {
public:
  exec_node_control_plane(
    exec_node_actor::stateful_pointer<exec_node_state<Input, Output>> self,
    receiver_actor<diagnostic> diagnostic_handler, bool has_terminal)
    : state_{self->state},
      diagnostic_handler_{
        std::make_unique<exec_node_diagnostic_handler<Input, Output>>(
          self, std::move(diagnostic_handler))},
      has_terminal_{has_terminal} {
  }

  auto self() noexcept -> exec_node_actor::base& override {
    return *state_.self;
  }

  auto node() noexcept -> node_actor override {
    return state_.weak_node.lock();
  }

  auto abort(caf::error error) noexcept -> void override {
    TENZIR_ASSERT(error != caf::none);
    if (error != ec::silent) {
      diagnostic::error("{}", error)
        .note("from `{}`", state_.op->to_string())
        .emit(diagnostics());
    }
    if (not state_.abort) {
      TENZIR_VERBOSE("setting abort flag of `{}`", state_.op->name());
      state_.abort = caf::make_error(ec::silent, fmt::to_string(error));
    } else {
      TENZIR_VERBOSE("abort flag of `{}` was already set", state_.op->name());
    }
  }

  auto warn(caf::error error) noexcept -> void override {
    if (error != ec::silent) {
      diagnostic::warning("{}", error)
        .note("from `{}`", state_.op->to_string())
        .emit(diagnostics());
    }
  }

  auto emit(table_slice) noexcept -> void override {
    die("not implemented");
  }

  auto schemas() const noexcept -> const std::vector<type>& override {
    return tenzir::modules::schemas();
  }

  auto concepts() const noexcept -> const concepts_map& override {
    return tenzir::modules::concepts();
  }

  auto diagnostics() noexcept -> diagnostic_handler& override {
    return *diagnostic_handler_;
  }

  auto allow_unsafe_pipelines() const noexcept -> bool override {
    return caf::get_or(content(state_.self->config()),
                       "tenzir.allow-unsafe-pipelines", false);
  }

  auto has_terminal() const noexcept -> bool override {
    return has_terminal_;
  }

private:
  exec_node_state<Input, Output>& state_;
  std::unique_ptr<exec_node_diagnostic_handler<Input, Output>> diagnostic_handler_
    = {};
  bool has_terminal_;
};

auto size(const table_slice& slice) -> uint64_t {
  return slice.rows();
}

auto size(const chunk_ptr& chunk) -> uint64_t {
  return chunk ? chunk->size() : 0;
}

auto split(const chunk_ptr& chunk, size_t partition_point)
  -> std::pair<chunk_ptr, chunk_ptr> {
  if (partition_point == 0)
    return {{}, chunk};
  if (partition_point >= size(chunk))
    return {chunk, {}};
  return {
    chunk->slice(0, partition_point),
    chunk->slice(partition_point, size(chunk) - partition_point),
  };
}

auto split(std::vector<chunk_ptr> chunks, uint64_t partition_point)
  -> std::pair<std::vector<chunk_ptr>, std::vector<chunk_ptr>> {
  auto it = chunks.begin();
  for (; it != chunks.end(); ++it) {
    if (partition_point == size(*it)) {
      return {
        {chunks.begin(), it + 1},
        {it + 1, chunks.end()},
      };
    }
    if (partition_point < size(*it)) {
      auto lhs = std::vector<chunk_ptr>{};
      auto rhs = std::vector<chunk_ptr>{};
      lhs.reserve(std::distance(chunks.begin(), it + 1));
      rhs.reserve(std::distance(it, chunks.end()));
      lhs.insert(lhs.end(), std::make_move_iterator(chunks.begin()),
                 std::make_move_iterator(it));
      auto [split_lhs, split_rhs] = split(*it, partition_point);
      lhs.push_back(std::move(split_lhs));
      rhs.push_back(std::move(split_rhs));
      rhs.insert(rhs.end(), std::make_move_iterator(it + 1),
                 std::make_move_iterator(chunks.end()));
      return {
        std::move(lhs),
        std::move(rhs),
      };
    }
    partition_point -= size(*it);
  }
  return {
    std::move(chunks),
    {},
  };
}

template <class Input>
struct inbound_state_mixin {
  /// A handle to the previous execution node.
  exec_node_actor previous = {};
  bool signaled_demand = {};

  std::vector<Input> inbound_buffer = {};
  uint64_t inbound_buffer_size = {};
};

template <>
struct inbound_state_mixin<std::monostate> {};

template <class Output>
struct outbound_state_mixin {
  /// The outbound buffer of the operator contains elements ready to be
  /// transported to the next operator's execution node.
  std::vector<Output> outbound_buffer = {};
  uint64_t outbound_buffer_size = {};

  /// The currently open demand.
  struct demand {
    caf::typed_response_promise<void> rp = {};
    exec_node_sink_actor sink = {};
    const uint64_t batch_size = {};
    const std::chrono::steady_clock::time_point batch_timeout = {};
    bool ongoing = {};
  };
  std::optional<demand> current_demand = {};
  bool reject_demand = {};
};

template <>
struct outbound_state_mixin<std::monostate> {};

template <class Input, class Output>
struct exec_node_state : inbound_state_mixin<Input>,
                         outbound_state_mixin<Output> {
  static constexpr auto name = "exec-node";

  /// A pointer to the parent actor.
  exec_node_actor::pointer self = {};

  /// The operator owned by this execution node.
  operator_ptr op = {};

  /// The instance created by the operator. Must be created at most once.
  struct resumable_generator {
    generator<Output> gen = {};
    generator<Output>::iterator it = {};
  };
  std::optional<resumable_generator> instance = {};

  // Metrics that track the total number of inbound and outbound elements that
  // passed through this operator.
  std::chrono::steady_clock::time_point start_time
    = std::chrono::steady_clock::now();
  pipeline_op_metrics current_metrics = {};

  receiver_actor<pipeline_op_metrics> metrics_handler = {};

  // Indicates whether the operator has stalled, i.e., the generator should not
  // be advanced.
  bool stalled = {};

  /// A pointer to te operator control plane passed to this operator during
  /// execution, which acts as an escape hatch to this actor.
  std::unique_ptr<exec_node_control_plane<Input, Output>> ctrl = {};

  /// A weak handle to the node actor.
  detail::weak_handle<node_actor> weak_node = {};

  /// The next run of this actor's internal run loop.
  bool run_scheduled = {};

  /// Set by `ctrl.abort(...)`, to be checked by `start()` and `run()`.
  caf::error abort;

  auto emit_metrics() -> void {
    current_metrics.time_elapsed = std::chrono::duration_cast<duration>(
      std::chrono::steady_clock::now() - start_time);
    if constexpr (not std::is_same_v<Input, std::monostate>) {
      const auto total = static_cast<double>(current_metrics.inbound_total);
      current_metrics.inbound_rate_per_second
        = total
          / std::chrono::duration_cast<
              std::chrono::duration<double, std::chrono::seconds::period>>(
              current_metrics.time_elapsed)
              .count();
    }
    if constexpr (not std::is_same_v<Output, std::monostate>) {
      const auto total = static_cast<double>(current_metrics.outbound_total);
      current_metrics.outbound_rate_per_second
        = total
          / std::chrono::duration_cast<
              std::chrono::duration<double, std::chrono::seconds::period>>(
              current_metrics.time_elapsed)
              .count();
    }
    self->request(metrics_handler, caf::infinite, current_metrics)
      .then([]() {},
            [](caf::error& e) {
              TENZIR_WARN("failed to send metrics: {}", e);
            });
  }

  auto start(std::vector<caf::actor> previous) -> caf::result<void> {
    auto time_starting_guard = make_timer_guard(current_metrics.time_scheduled,
                                                current_metrics.time_starting);
    TENZIR_DEBUG("{} received start request for `{}`", *self, op->to_string());
    detail::weak_run_delayed_loop(self, defaults<>::metrics_interval, [this] {
      emit_metrics();
    });
    if (instance.has_value()) {
      return caf::make_error(ec::logic_error,
                             fmt::format("{} was already started", *self));
    }
    if constexpr (std::is_same_v<Input, std::monostate>) {
      if (not previous.empty()) {
        return caf::make_error(ec::logic_error,
                               fmt::format("{} runs a source operator and must "
                                           "not have a previous exec-node",
                                           *self));
      }
    } else {
      // The previous exec-node must be set when the operator is not a source.
      if (previous.empty()) {
        return caf::make_error(
          ec::logic_error, fmt::format("{} runs a transformation/sink operator "
                                       "and must have a previous exec-node",
                                       *self));
      }
      this->previous
        = caf::actor_cast<exec_node_actor>(std::move(previous.back()));
      previous.pop_back();
      self->monitor(this->previous);
      self->set_down_handler([this](const caf::down_msg& msg) {
        auto time_scheduled_guard
          = make_timer_guard(current_metrics.time_scheduled);
        if (msg.source != this->previous.address()) {
          TENZIR_DEBUG("ignores down msg `{}` from unknown source: {}",
                       msg.reason, msg.source);
          return;
        }
        TENZIR_DEBUG("{} got down from previous execution node: {}", op->name(),
                     msg.reason);
        this->previous = nullptr;
        // We empirically noticed that sometimes, we get a down message from a
        // previous execution node in a different actor system, but do not get
        // an error response to our demand request. To be able to shutdown
        // correctly, we must set `signaled_demand` to false as a workaround.
        this->signaled_demand = false;
        schedule_run();
        if (msg.reason) {
          auto category
            = msg.reason == ec::silent ? ec::silent : ec::unspecified;
          ctrl->abort(caf::make_error(
            category, fmt::format("{} shuts down because of irregular "
                                  "exit of previous operator: {}",
                                  op, msg.reason)));
        }
      });
    }
    // Instantiate the operator with its input type.
    {
      auto time_scheduled_guard
        = make_timer_guard(current_metrics.time_running);
      auto output_generator = op->instantiate(make_input_adapter(), *ctrl);
      if (not output_generator) {
        TENZIR_VERBOSE("{} could not instantiate operator: {}", *self,
                       output_generator.error());
        return add_context(output_generator.error(),
                           "{} failed to instantiate operator", *self);
      }
      if (not std::holds_alternative<generator<Output>>(*output_generator)) {
        return caf::make_error(
          ec::logic_error, fmt::format("{} expected {}, but got {}", *self,
                                       operator_type_name<Output>(),
                                       operator_type_name(*output_generator)));
      }
      instance.emplace();
      instance->gen = std::get<generator<Output>>(std::move(*output_generator));
      TENZIR_TRACE("{} calls begin on instantiated operator", *self);
      instance->it = instance->gen.begin();
      if (abort) {
        TENZIR_DEBUG("{} was aborted during begin: {}", *self, op->to_string(),
                     abort);
        return abort;
      }
    }
    if constexpr (std::is_same_v<Output, std::monostate>) {
      TENZIR_TRACE("{} is the sink and requests start from {}", *self,
                   this->previous);
      auto rp = self->make_response_promise<void>();
      self
        ->request(this->previous, caf::infinite, atom::start_v,
                  std::move(previous))
        .then(
          [this, rp]() mutable {
            auto time_starting_guard = make_timer_guard(
              current_metrics.time_scheduled, current_metrics.time_starting);
            TENZIR_DEBUG("{} schedules run of sink after successful startup",
                         *self);
            schedule_run();
            rp.deliver();
          },
          [this, rp](caf::error& error) mutable {
            auto time_starting_guard = make_timer_guard(
              current_metrics.time_scheduled, current_metrics.time_starting);
            TENZIR_DEBUG("{} forwards error during startup: {}", *self, error);
            rp.deliver(std::move(error));
          });
      return rp;
    }
    if constexpr (not std::is_same_v<Input, std::monostate>) {
      TENZIR_DEBUG("{} delegates start to {}", *self, this->previous);
      return self->delegate(this->previous, atom::start_v, std::move(previous));
    }
    return {};
  }

  auto request_more_input() -> void
    requires(not std::is_same_v<Input, std::monostate>)
  {
    // There are a few reasons why we would not be able to request more input:
    // 1. The space in our inbound buffer is below the minimum batch size.
    // 2. The previous execution node is down.
    // 3. We already have an open request for more input.
    TENZIR_ASSERT(this->inbound_buffer_size <= defaults<Input>::max_buffered);
    const auto batch_size
      = std::min(defaults<Input>::max_buffered - this->inbound_buffer_size,
                 defaults<Input>::max_batch_size);
    if (not this->previous or this->signaled_demand
        or batch_size < defaults<Input>::min_batch_size) {
      return;
    }
    /// Issue the actual request. If the inbound buffer is empty, we await the
    /// response, causing this actor to be suspended until the events have
    /// arrived.
    auto handle_result = [this]() mutable {
      TENZIR_TRACE("pull from {} was successful", op->name());
      auto time_scheduled_guard
        = make_timer_guard(current_metrics.time_scheduled);
      this->signaled_demand = false;
      schedule_run();
    };
    auto handle_error = [this](caf::error& error) {
      TENZIR_TRACE("pull from {} failed: {}", op->name(), error);
      auto time_scheduled_guard
        = make_timer_guard(current_metrics.time_scheduled);
      this->signaled_demand = false;
      schedule_run();
      // TODO: We currently have to use `caf::exit_reason::kill` in
      // `pipeline_executor.cpp` to work around a CAF bug. However, this implies
      // that we might receive a `caf::sec::broken_promise` error here.
      if (error == caf::sec::request_receiver_down
          || error == caf::sec::broken_promise) {
        this->previous = nullptr;
        return;
      }
      // We failed to get results from the previous; let's emit a diagnostic
      // instead.
      if (this->previous) {
        diagnostic::warning("{}", error)
          .note("`{}` failed to pull from previous execution node",
                op->to_string())
          .emit(ctrl->diagnostics());
      }
    };
    this->signaled_demand = true;
    TENZIR_TRACE("sending pull from {}", op->name());
    auto response_handle
      = self->request(this->previous, caf::infinite, atom::pull_v,
                      static_cast<exec_node_sink_actor>(self), batch_size,
                      defaults<Input>::max_batch_timeout);
    std::move(response_handle)
      .then(std::move(handle_result), std::move(handle_error));
  }

  auto advance_generator() -> bool {
    auto time_running_guard = make_timer_guard(current_metrics.time_running);
    TENZIR_ASSERT(instance);
    TENZIR_ASSERT(instance->it != instance->gen.end());
    bool empty = false;
    if constexpr (not std::is_same_v<Output, std::monostate>) {
      if (this->outbound_buffer_size >= defaults<Output>::max_buffered) {
        return false;
      }
      auto next = std::move(*instance->it);
      ++instance->it;
      if (size(next) > 0) {
        empty = true;
        this->outbound_buffer_size += size(next);
        this->outbound_buffer.push_back(std::move(next));
      }
    } else {
      ++instance->it;
    }
    if (abort) {
      self->quit(abort);
      return false;
    }
    return not empty and instance->it != instance->gen.end();
  }

  auto make_input_adapter() -> std::monostate
    requires std::is_same_v<Input, std::monostate>
  {
    return {};
  }

  auto make_input_adapter() -> generator<Input>
    requires(not std::is_same_v<Input, std::monostate>)
  {
    auto stall_guard = caf::detail::make_scope_guard([this] {
      stalled = false;
    });
    while (this->previous or this->inbound_buffer_size > 0
           or this->signaled_demand) {
      if (this->inbound_buffer_size == 0) {
        TENZIR_ASSERT(this->inbound_buffer.empty());
        stalled = true;
        co_yield {};
        continue;
      }
      while (not this->inbound_buffer.empty()) {
        auto next = std::move(this->inbound_buffer.front());
        TENZIR_ASSERT(size(next) != 0);
        this->inbound_buffer_size -= size(next);
        this->inbound_buffer.erase(this->inbound_buffer.begin());
        stalled = false;
        co_yield std::move(next);
      }
    }
  }

  auto schedule_run() -> void {
    if (not instance or run_scheduled) {
      return;
    }
    run_scheduled = true;
    // We *always* use the delayed variant here instead of scheduling
    // immediately as that has two distinct advantages:
    // - It allows for using a weak actor pointer on the click, i.e., it does
    //   not prohibit shutdown.
    // - It does not get run immediately, which would conflict with operators
    //   using `ctrl.self().request(...).await(...)`.
    auto action = [this] {
      auto time_scheduled_guard
        = make_timer_guard(current_metrics.time_scheduled);
      TENZIR_ASSERT(run_scheduled);
      run_scheduled = false;
      run();
    };
    self->clock().schedule(self->clock().now(),
                           caf::make_action(std::move(action),
                                            caf::action::state::waiting),
                           caf::weak_actor_ptr{self->ctrl()});
  }

  auto deliver_batches(std::chrono::steady_clock::time_point now, bool force)
    -> void
    requires(not std::is_same_v<Output, std::monostate>)
  {
    if (not this->current_demand or this->current_demand->ongoing) {
      return;
    }
    TENZIR_ASSERT(instance);
    if (not force
        and ((instance->it == instance->gen.end()
              or this->outbound_buffer_size < this->current_demand->batch_size)
             and (this->current_demand->batch_timeout > now))) {
      return;
    }
    this->current_demand->ongoing = true;
    const auto capped_demand
      = std::min(this->outbound_buffer_size, this->current_demand->batch_size);
    if (capped_demand == 0) {
      TENZIR_DEBUG("{} short-circuits delivery of zero batches", op->name());
      this->current_demand->rp.deliver();
      this->current_demand.reset();
      schedule_run();
      return;
    }
    auto [lhs, _] = split(this->outbound_buffer, capped_demand);
    auto handle_result = [this, capped_demand]() {
      auto time_scheduled_guard
        = make_timer_guard(current_metrics.time_scheduled);
      TENZIR_TRACE("{} pushed successfully", op->name());
      current_metrics.outbound_total += capped_demand;
      auto [lhs, rhs] = split(this->outbound_buffer, capped_demand);
      current_metrics.num_outbound_batches += lhs.size();
      this->outbound_buffer = std::move(rhs);
      this->outbound_buffer_size
        = std::transform_reduce(this->outbound_buffer.begin(),
                                this->outbound_buffer.end(), uint64_t{},
                                std::plus{}, [](const Output& x) {
                                  return size(x);
                                });
      this->current_demand->rp.deliver();
      this->current_demand.reset();
      schedule_run();
    };
    auto handle_error = [this](caf::error& error) {
      auto time_scheduled_guard
        = make_timer_guard(current_metrics.time_scheduled);
      TENZIR_DEBUG("{} failed to push", op->name());
      this->current_demand->rp.deliver(std::move(error));
      this->current_demand.reset();
      schedule_run();
    };
    auto response_handle = self->request(
      this->current_demand->sink, caf::infinite, atom::push_v, std::move(lhs));
    if (force or this->outbound_buffer_size >= defaults<Output>::max_buffered) {
      TENZIR_TRACE("{} pushes {}/{} buffered elements and suspends execution",
                   op->name(), capped_demand, this->outbound_buffer_size);
      std::move(response_handle)
        .await(std::move(handle_result), std::move(handle_error));
    } else {
      TENZIR_TRACE("{} pushes {}/{} buffered elements", op->name(),
                   capped_demand, this->outbound_buffer_size);
      std::move(response_handle)
        .then(std::move(handle_result), std::move(handle_error));
    }
  };

  auto print_metrics() -> void {
    auto percentage = [](auto num, auto den) {
      return std::chrono::duration<double, std::chrono::seconds::period>(num)
               .count()
             / std::chrono::duration<double, std::chrono::seconds::period>(den)
                 .count()
             * 100.0;
    };
    TENZIR_VERBOSE("{} was scheduled for {:.2g}% of total runtime", op->name(),
                   percentage(current_metrics.time_scheduled,
                              current_metrics.time_elapsed));
    TENZIR_VERBOSE("{} spent {:.2g}% of scheduled time starting", op->name(),
                   percentage(current_metrics.time_starting,
                              current_metrics.time_scheduled));
    TENZIR_VERBOSE("{} spent {:.2g}% of scheduled time running", op->name(),
                   percentage(current_metrics.time_running,
                              current_metrics.time_scheduled));
    if constexpr (not std::is_same_v<Input, std::monostate>) {
      constexpr auto inbound_unit
        = std::is_same_v<Input, chunk_ptr> ? "B" : "events";
      TENZIR_VERBOSE("{} inbound {} {} in {} rate = {:.2f} {}/s avg batch "
                     "size = {:.2f} "
                     "{}",
                     op->name(), current_metrics.inbound_total, inbound_unit,
                     data{current_metrics.time_elapsed},
                     current_metrics.inbound_rate_per_second, inbound_unit,
                     static_cast<double>(current_metrics.inbound_total)
                       / current_metrics.num_inbound_batches,
                     inbound_unit);
    }
    if constexpr (not std::is_same_v<Output, std::monostate>) {
      constexpr auto outbound_unit
        = std::is_same_v<Output, chunk_ptr> ? "B" : "events";
      TENZIR_VERBOSE("{} outbound {} {} in {} rate = {:.2f} {}/s avg batch "
                     "size = "
                     "{:.2f} {}",
                     op->name(), current_metrics.outbound_total, outbound_unit,
                     data{current_metrics.time_elapsed},
                     current_metrics.outbound_rate_per_second, outbound_unit,
                     static_cast<double>(current_metrics.outbound_total)
                       / current_metrics.num_outbound_batches,
                     outbound_unit);
    }
  }

  auto run() -> void {
    TENZIR_TRACE("{} enters run loop", op->name());
    TENZIR_ASSERT(instance);
    const auto now = std::chrono::steady_clock::now();
    // Check if we're done.
    if (instance->it == instance->gen.end()) {
      TENZIR_DEBUG("{} is at the end of its generator", op->name());
      // Shut down the previous execution node immediately if we're done.
      // We send an unreachable error here slightly before this execution
      // node shuts down. This is merely an optimization; we call self->quit
      // a tiny bit later anyways, which would send the same exit reason
      // upstream implicitly. However, doing this early is nice because we
      // can prevent the upstream operators from running unnecessarily.
      if constexpr (not std::is_same_v<Input, std::monostate>) {
        if (this->previous) {
          TENZIR_DEBUG("{} shuts down previous operator", op->name());
          self->send_exit(this->previous, caf::exit_reason::normal);
        }
      }
      // When we're done, we must make sure that we have delivered all results
      // to the next operator. This has the following pre-requisites:
      // - The generator must be completed (already checked here).
      // - There must not be any outstanding demand.
      // - There must not be anything remaining in the buffer.
      if constexpr (not std::is_same_v<Output, std::monostate>) {
        if (this->current_demand and this->outbound_buffer_size == 0) {
          TENZIR_DEBUG("{} rejects further demand from next operator",
                       op->name());
          this->reject_demand = true;
        }
        if (this->current_demand or this->outbound_buffer_size > 0) {
          TENZIR_DEBUG("{} forcibly delivers batches", op->name());
          deliver_batches(now, true);
          schedule_run();
          return;
        }
        TENZIR_ASSERT(not this->current_demand);
        TENZIR_ASSERT(this->outbound_buffer_size == 0);
      }
      TENZIR_VERBOSE("{} is done", op);
      emit_metrics();
      print_metrics();
      self->quit();
      return;
    }
    // Try to deliver.
    if constexpr (not std::is_same_v<Output, std::monostate>) {
      deliver_batches(now, false);
    }
    // Request more input if there's more to be retrieved.
    if constexpr (not std::is_same_v<Input, std::monostate>) {
      request_more_input();
    }
    // Produce more output if there's more to be produced, then schedule the
    // next run. For sinks, this happens delayed when there is no input. For
    // everything else, it needs to happen only when there's enough space in the
    // outbound buffer.
    for (auto i = 0; i < defaults<Output>::max_advances_per_run; ++i) {
      if (not advance_generator()) {
        break;
      }
    }
    if constexpr (std::is_same_v<Output, std::monostate>) {
      if (not stalled) {
        schedule_run();
      } else {
        TENZIR_ASSERT(this->signaled_demand);
      }
    } else if constexpr (std::is_same_v<Input, std::monostate>) {
      if (not stalled
          and (this->current_demand
               or (this->outbound_buffer_size < defaults<Output>::max_buffered
                   and instance->it != instance->gen.end()))) {
        schedule_run();
      }
    } else {
      auto can_generate
        = this->outbound_buffer_size < defaults<Output>::max_buffered
          and instance->it != instance->gen.end();
      auto should_produce = this->current_demand.has_value();
      auto is_previous_dead = not this->previous;
      if (is_previous_dead
          or (not stalled and (should_produce or can_generate))) {
        schedule_run();
      }
    }
  }

  auto
  pull(exec_node_sink_actor sink, uint64_t batch_size, duration batch_timeout)
    -> caf::result<void>
    requires(not std::is_same_v<Output, std::monostate>)
  {
    auto time_scheduled_guard
      = make_timer_guard(current_metrics.time_scheduled);
    if (this->reject_demand) {
      auto rp = self->make_response_promise<void>();
      detail::weak_run_delayed(self, batch_timeout, [rp]() mutable {
        rp.deliver();
      });
      return {};
    }
    schedule_run();
    if (this->current_demand) {
      return caf::make_error(ec::logic_error, "concurrent pull");
    }
    auto& pr = this->current_demand.emplace(
      self->make_response_promise<void>(), std::move(sink), batch_size,
      std::chrono::steady_clock::now() + batch_timeout);
    return pr.rp;
  }

  auto push(std::vector<Input> input) -> caf::result<void>
    requires(not std::is_same_v<Input, std::monostate>)
  {
    auto time_scheduled_guard
      = make_timer_guard(current_metrics.time_scheduled);
    schedule_run();
    const auto input_size = std::transform_reduce(
      input.begin(), input.end(), uint64_t{}, std::plus{}, [](const Input& x) {
        return size(x);
      });
    current_metrics.num_inbound_batches += input.size();
    if (input_size == 0) {
      return caf::make_error(ec::logic_error, "received empty batch");
    }
    if (this->inbound_buffer_size + input_size
        > defaults<Input>::max_buffered) {
      return caf::make_error(ec::logic_error, "inbound buffer full");
    }
    this->inbound_buffer.insert(this->inbound_buffer.end(),
                                std::make_move_iterator(input.begin()),
                                std::make_move_iterator(input.end()));
    this->inbound_buffer_size += input_size;
    current_metrics.inbound_total += input_size;
    return {};
  }
};

template <class Input, class Output>
auto exec_node(
  exec_node_actor::stateful_pointer<exec_node_state<Input, Output>> self,
  operator_ptr op, node_actor node,
<<<<<<< HEAD
  receiver_actor<diagnostic> diagnostic_handler,
  receiver_actor<pipeline_op_metrics> metrics_handler, int index)
=======
  receiver_actor<diagnostic> diagnostic_handler, bool has_terminal)
>>>>>>> 7adb8dad
  -> exec_node_actor::behavior_type {
  self->state.self = self;
  self->state.op = std::move(op);
  self->state.metrics_handler = std::move(metrics_handler);
  self->state.current_metrics.index = index;
  self->state.current_metrics.in_unit = operator_type_name<Input>();
  self->state.current_metrics.out_unit = operator_type_name<Output>();
  self->state.ctrl = std::make_unique<exec_node_control_plane<Input, Output>>(
    self, std::move(diagnostic_handler), has_terminal);
  // The node actor must be set when the operator is not a source.
  if (self->state.op->location() == operator_location::remote and not node) {
    self->quit(caf::make_error(
      ec::logic_error,
      fmt::format("{} runs a remote operator and must have a node", *self)));
    return exec_node_actor::behavior_type::make_empty_behavior();
  }
  self->state.weak_node = node;
  self->attach_functor([name = self->state.op->name()] {
    TENZIR_DEBUG("exec-node for {} shut down", name);
  });
  return {
    [self](atom::start,
           std::vector<caf::actor>& previous) -> caf::result<void> {
      return self->state.start(std::move(previous));
    },
    [self](atom::push, std::vector<table_slice>& events) -> caf::result<void> {
      if constexpr (std::is_same_v<Input, table_slice>) {
        return self->state.push(std::move(events));
      } else {
        return caf::make_error(ec::logic_error,
                               fmt::format("{} does not accept events as input",
                                           *self));
      }
    },
    [self](atom::push, std::vector<chunk_ptr>& bytes) -> caf::result<void> {
      if constexpr (std::is_same_v<Input, chunk_ptr>) {
        return self->state.push(std::move(bytes));
      } else {
        return caf::make_error(ec::logic_error,
                               fmt::format("{} does not accept bytes as input",
                                           *self));
      }
    },
    [self](atom::pull, exec_node_sink_actor& sink, uint64_t batch_size,
           duration batch_timeout) -> caf::result<void> {
      if constexpr (not std::is_same_v<Output, std::monostate>) {
        return self->state.pull(std::move(sink), batch_size, batch_timeout);
      } else {
        return caf::make_error(
          ec::logic_error,
          fmt::format("{} is a sink and must not be pulled from", *self));
      }
    },
  };
}

} // namespace

auto spawn_exec_node(caf::scheduled_actor* self, operator_ptr op,
                     operator_type input_type, node_actor node,
<<<<<<< HEAD
                     receiver_actor<diagnostic> diagnostics_handler,
                     receiver_actor<pipeline_op_metrics> metrics_handler,
                     int index)
=======
                     receiver_actor<diagnostic> diagnostic_handler,
                     bool has_terminal)
>>>>>>> 7adb8dad
  -> caf::expected<std::pair<exec_node_actor, operator_type>> {
  TENZIR_ASSERT(self);
  TENZIR_ASSERT(op != nullptr);
  TENZIR_ASSERT(node != nullptr
                or not(op->location() == operator_location::remote));
  TENZIR_ASSERT(diagnostics_handler != nullptr);
  auto output_type = op->infer_type(input_type);
  if (not output_type) {
    return caf::make_error(ec::logic_error,
                           fmt::format("failed to spawn exec-node for '{}': {}",
                                       op->to_string(), output_type.error()));
  }
  auto f = [&]<caf::spawn_options SpawnOptions>() {
    return [&]<class Input, class Output>(tag<Input>,
                                          tag<Output>) -> exec_node_actor {
      using input_type
        = std::conditional_t<std::is_void_v<Input>, std::monostate, Input>;
      using output_type
        = std::conditional_t<std::is_void_v<Output>, std::monostate, Output>;
      if constexpr (std::is_void_v<Input> and std::is_void_v<Output>) {
        die("unimplemented");
      } else {
        auto result = self->spawn<SpawnOptions>(
          exec_node<input_type, output_type>, std::move(op), std::move(node),
<<<<<<< HEAD
          std::move(diagnostics_handler), std::move(metrics_handler), index);
=======
          std::move(diagnostic_handler), has_terminal);
>>>>>>> 7adb8dad
        return result;
      }
    };
  };
  return std::pair{
    op->detached() ? std::visit(f.template operator()<caf::detached>(),
                                input_type, *output_type)
                   : std::visit(f.template operator()<caf::no_spawn_options>(),
                                input_type, *output_type),
    *output_type,
  };
};

} // namespace tenzir<|MERGE_RESOLUTION|>--- conflicted
+++ resolved
@@ -873,13 +873,9 @@
 auto exec_node(
   exec_node_actor::stateful_pointer<exec_node_state<Input, Output>> self,
   operator_ptr op, node_actor node,
-<<<<<<< HEAD
   receiver_actor<diagnostic> diagnostic_handler,
-  receiver_actor<pipeline_op_metrics> metrics_handler, int index)
-=======
-  receiver_actor<diagnostic> diagnostic_handler, bool has_terminal)
->>>>>>> 7adb8dad
-  -> exec_node_actor::behavior_type {
+  receiver_actor<pipeline_op_metrics> metrics_handler, int index,
+  bool has_terminal) -> exec_node_actor::behavior_type {
   self->state.self = self;
   self->state.op = std::move(op);
   self->state.metrics_handler = std::move(metrics_handler);
@@ -939,14 +935,9 @@
 
 auto spawn_exec_node(caf::scheduled_actor* self, operator_ptr op,
                      operator_type input_type, node_actor node,
-<<<<<<< HEAD
                      receiver_actor<diagnostic> diagnostics_handler,
                      receiver_actor<pipeline_op_metrics> metrics_handler,
-                     int index)
-=======
-                     receiver_actor<diagnostic> diagnostic_handler,
-                     bool has_terminal)
->>>>>>> 7adb8dad
+                     int index, bool has_terminal)
   -> caf::expected<std::pair<exec_node_actor, operator_type>> {
   TENZIR_ASSERT(self);
   TENZIR_ASSERT(op != nullptr);
@@ -971,11 +962,8 @@
       } else {
         auto result = self->spawn<SpawnOptions>(
           exec_node<input_type, output_type>, std::move(op), std::move(node),
-<<<<<<< HEAD
-          std::move(diagnostics_handler), std::move(metrics_handler), index);
-=======
-          std::move(diagnostic_handler), has_terminal);
->>>>>>> 7adb8dad
+          std::move(diagnostics_handler), std::move(metrics_handler), index,
+          has_terminal);
         return result;
       }
     };
